// The MIT License
//
// Copyright (c) 2024 Temporal Technologies Inc.  All rights reserved.
//
// Permission is hereby granted, free of charge, to any person obtaining a copy
// of this software and associated documentation files (the "Software"), to deal
// in the Software without restriction, including without limitation the rights
// to use, copy, modify, merge, publish, distribute, sublicense, and/or sell
// copies of the Software, and to permit persons to whom the Software is
// furnished to do so, subject to the following conditions:
//
// The above copyright notice and this permission notice shall be included in
// all copies or substantial portions of the Software.
//
// THE SOFTWARE IS PROVIDED "AS IS", WITHOUT WARRANTY OF ANY KIND, EXPRESS OR
// IMPLIED, INCLUDING BUT NOT LIMITED TO THE WARRANTIES OF MERCHANTABILITY,
// FITNESS FOR A PARTICULAR PURPOSE AND NONINFRINGEMENT. IN NO EVENT SHALL THE
// AUTHORS OR COPYRIGHT HOLDERS BE LIABLE FOR ANY CLAIM, DAMAGES OR OTHER
// LIABILITY, WHETHER IN AN ACTION OF CONTRACT, TORT OR OTHERWISE, ARISING FROM,
// OUT OF OR IN CONNECTION WITH THE SOFTWARE OR THE USE OR OTHER DEALINGS IN
// THE SOFTWARE.

package nexusoperations

import (
	"context"
	"errors"
	"fmt"
	"net/http"
	"slices"
	"strings"
	"text/template"
	"time"

	"github.com/nexus-rpc/sdk-go/nexus"
	commonpb "go.temporal.io/api/common/v1"
	enumspb "go.temporal.io/api/enums/v1"
	failurepb "go.temporal.io/api/failure/v1"
	historypb "go.temporal.io/api/history/v1"
	"go.temporal.io/api/serviceerror"
	persistencespb "go.temporal.io/server/api/persistence/v1"
	"go.temporal.io/server/api/token/v1"
	"go.temporal.io/server/common"
	"go.temporal.io/server/common/log"
	"go.temporal.io/server/common/log/tag"
	"go.temporal.io/server/common/metrics"
	"go.temporal.io/server/common/namespace"
	commonnexus "go.temporal.io/server/common/nexus"
	"go.temporal.io/server/service/history/consts"
	"go.temporal.io/server/service/history/hsm"
	"go.temporal.io/server/service/history/queues"
	"go.uber.org/fx"
)

var retryable4xxErrorTypes = []int{
	http.StatusRequestTimeout,
	http.StatusTooManyRequests,
}

// ClientProvider provides a nexus client for a given endpoint.
type ClientProvider func(ctx context.Context, namespaceID string, entry *persistencespb.NexusEndpointEntry, service string) (*nexus.Client, error)

type TaskExecutorOptions struct {
	fx.In

	Config                 *Config
	NamespaceRegistry      namespace.Registry
	MetricsHandler         metrics.Handler
	Logger                 log.Logger
	CallbackTokenGenerator *commonnexus.CallbackTokenGenerator
	ClientProvider         ClientProvider
	EndpointRegistry       commonnexus.EndpointRegistry
}

func RegisterExecutor(
	registry *hsm.Registry,
	options TaskExecutorOptions,
) error {
	exec := taskExecutor{options}
	if err := hsm.RegisterImmediateExecutor(
		registry,
		exec.executeInvocationTask,
	); err != nil {
		return err
	}
	if err := hsm.RegisterTimerExecutor(
		registry,
		exec.executeBackoffTask,
	); err != nil {
		return err
	}
	if err := hsm.RegisterTimerExecutor(
		registry,
		exec.executeTimeoutTask,
	); err != nil {
		return err
	}
	if err := hsm.RegisterImmediateExecutor(
		registry,
		exec.executeCancelationTask,
	); err != nil {
		return err
	}
	return hsm.RegisterTimerExecutor(
		registry,
		exec.executeCancelationBackoffTask,
	)
}

type taskExecutor struct {
	TaskExecutorOptions
}

func (e taskExecutor) executeInvocationTask(ctx context.Context, env hsm.Environment, ref hsm.Ref, task InvocationTask) error {
	ns, err := e.NamespaceRegistry.GetNamespaceByID(namespace.ID(ref.WorkflowKey.NamespaceID))
	if err != nil {
		return fmt.Errorf("failed to get namespace by ID: %w", err)
	}

	args, err := e.loadOperationArgs(ctx, ns, env, ref, task)
	if err != nil {
		return fmt.Errorf("failed to load operation args: %w", err)
	}

	if args.cancelRequested {
		// TODO(bergundy): Properly support cancel before started. We need to transmit this intent to cancel to the
		// handler because we don't know for sure that the operation hasn't been started.
		return e.saveResult(ctx, env, ref, nil, &nexus.UnsuccessfulOperationError{
			State: nexus.OperationStateCanceled,
			Failure: nexus.Failure{
				Message: "operation canceled before it was started",
			},
		})
	}

	// This happens when we accept the ScheduleNexusOperation command when the endpoint is not found in the registry as
	// indicated by the EndpointNotFoundAlwaysNonRetryable dynamic config.
	if args.endpointID == "" {
		return e.saveResult(ctx, env, ref, nil, &nexus.UnexpectedResponseError{
			Message: "endpoint not registered",
			Response: &http.Response{
				StatusCode: http.StatusNotFound,
			},
		})
	}

	endpoint, err := e.lookupEndpoint(ctx, namespace.ID(ref.WorkflowKey.NamespaceID), args.endpointID, args.endpointName)
	if err != nil {
		if errors.As(err, new(*serviceerror.NotFound)) {
			// The endpoint is not registered, immediately fail the invocation.
			return e.saveResult(ctx, env, ref, nil, &nexus.UnexpectedResponseError{
				Message: "endpoint not registered",
				Response: &http.Response{
					StatusCode: http.StatusNotFound,
				},
			})
		}
		return err
	}

	header := nexus.Header(args.header)
	if e.Config.CallbackURLTemplate() == "unset" {
		return serviceerror.NewInternal(fmt.Sprintf("dynamic config %q is unset", CallbackURLTemplate.Key().String()))
	}
	// TODO(bergundy): Consider caching this template.
	callbackURLTemplate, err := template.New("NexusCallbackURL").Parse(e.Config.CallbackURLTemplate())
	if err != nil {
		return fmt.Errorf("failed to parse callback URL template: %w", err)
	}
	builder := &strings.Builder{}
	err = callbackURLTemplate.Execute(builder, struct{ NamespaceName, NamespaceID string }{
		NamespaceName: ns.Name().String(),
		NamespaceID:   ns.ID().String(),
	})
	if err != nil {
		return fmt.Errorf("failed to format callback URL: %w", err)
	}
	callbackURL := builder.String()

	client, err := e.ClientProvider(
		ctx,
		ref.WorkflowKey.GetNamespaceID(),
		endpoint,
		args.service,
	)
	if err != nil {
		return fmt.Errorf("failed to get a client: %w", err)
	}

	smRef := common.CloneProto(ref.StateMachineRef)
	// Unset the machine last update versioned transition so it is ignored in the completion staleness check.
	// This is to account for either the operation transitioning to STARTED state after a successful call but also to
	// account for the task timing out before we get a successful result and a transition to BACKING_OFF.
	smRef.MachineLastUpdateVersionedTransition = nil
	smRef.MachineTransitionCount = 0

	token, err := e.CallbackTokenGenerator.Tokenize(&token.NexusOperationCompletion{
		NamespaceId: ref.WorkflowKey.NamespaceID,
		WorkflowId:  ref.WorkflowKey.WorkflowID,
		RunId:       ref.WorkflowKey.RunID,
		Ref:         smRef,
		RequestId:   args.requestID,
	})
	if err != nil {
		return fmt.Errorf("%w: %w", queues.NewUnprocessableTaskError("failed to generate a callback token"), err)
	}

	callCtx, cancel := context.WithTimeout(
		ctx,
		e.Config.RequestTimeout(ns.Name().String(), task.EndpointName),
	)
	defer cancel()

	// Make the call and record metrics.
	startTime := time.Now()
	methodTag := metrics.NexusMethodTag("StartOperation")
	namespaceTag := metrics.NamespaceTag(ns.Name().String())
	destTag := metrics.DestinationTag(endpoint.Endpoint.Spec.GetName())
	OutboundRequestScheduleToStartLatency.With(e.MetricsHandler).Record(time.Since(args.scheduledTime), namespaceTag, destTag, methodTag)

	rawResult, callErr := client.StartOperation(callCtx, args.operation, args.payload, nexus.StartOperationOptions{
		Header:      header,
		CallbackURL: callbackURL,
		RequestID:   args.requestID,
		CallbackHeader: nexus.Header{
			commonnexus.CallbackTokenHeader: token,
		},
		Links: []nexus.Link{args.nexusLink},
	})

	outcomeTag := metrics.OutcomeTag(startCallOutcomeTag(callCtx, rawResult, callErr))
	OutboundRequestCounter.With(e.MetricsHandler).Record(1, namespaceTag, destTag, methodTag, outcomeTag)
	OutboundRequestLatency.With(e.MetricsHandler).Record(time.Since(startTime), namespaceTag, destTag, methodTag, outcomeTag)

	var result *nexus.ClientStartOperationResult[*commonpb.Payload]
	if callErr == nil {
		if rawResult.Pending != nil {
			result = &nexus.ClientStartOperationResult[*commonpb.Payload]{
				Pending: &nexus.OperationHandle[*commonpb.Payload]{
					Operation: rawResult.Pending.Operation,
					ID:        rawResult.Pending.ID,
				},
				Links: rawResult.Links,
			}
		} else {
			var payload *commonpb.Payload
			err := rawResult.Successful.Consume(&payload)
			if err != nil {
				callErr = err
			} else if payload.Size() > e.Config.PayloadSizeLimit(ns.Name().String()) {
				callErr = ErrResponseBodyTooLarge
			} else {
				result = &nexus.ClientStartOperationResult[*commonpb.Payload]{
					Successful: payload,
				}
			}
		}
	}

	if callErr != nil {
		e.Logger.Error("Nexus StartOperation request failed", tag.Error(callErr))
	}

	err = e.saveResult(ctx, env, ref, result, callErr)

	if callErr != nil && isDestinationDown(callErr) {
		err = queues.NewDestinationDownError(callErr.Error(), err)
	}

	return err
}

type startArgs struct {
	service                  string
	operation                string
	requestID                string
	endpointName             string
	endpointID               string
	header                   map[string]string
	payload                  *commonpb.Payload
	nexusLink                nexus.Link
	namespaceFailoverVersion int64
<<<<<<< HEAD
	scheduledTime            time.Time
=======
	cancelRequested          bool
>>>>>>> ec4023b9
}

func (e taskExecutor) loadOperationArgs(
	ctx context.Context,
	ns *namespace.Namespace,
	env hsm.Environment,
	ref hsm.Ref,
	task InvocationTask,
) (args startArgs, err error) {
	var eventToken []byte
	err = env.Access(ctx, ref, hsm.AccessRead, func(node *hsm.Node) error {
		if err := task.Validate(node); err != nil {
			return err
		}
		if err := node.CheckRunning(); err != nil {
			return err
		}
		operation, err := hsm.MachineData[Operation](node)
		if err != nil {
			return err
		}

		args.cancelRequested, err = operation.cancelRequested(node)
		if err != nil {
			return err
		}

		args.endpointName = operation.Endpoint
		args.endpointID = operation.EndpointId
		args.service = operation.Service
		args.operation = operation.Operation
		args.requestID = operation.RequestId
		eventToken = operation.ScheduledEventToken
		event, err := node.LoadHistoryEvent(ctx, eventToken)
		if err != nil {
			return nil
		}
		args.payload = event.GetNexusOperationScheduledEventAttributes().GetInput()
		args.header = event.GetNexusOperationScheduledEventAttributes().GetNexusHeader()
		args.nexusLink = ConvertLinkWorkflowEventToNexusLink(&commonpb.Link_WorkflowEvent{
			Namespace:  ns.Name().String(),
			WorkflowId: ref.WorkflowKey.WorkflowID,
			RunId:      ref.WorkflowKey.RunID,
			Reference: &commonpb.Link_WorkflowEvent_EventRef{
				EventRef: &commonpb.Link_WorkflowEvent_EventReference{
					EventId:   event.GetEventId(),
					EventType: event.GetEventType(),
				},
			},
		})
		args.namespaceFailoverVersion = event.Version
		args.scheduledTime = event.EventTime.AsTime()
		return nil
	})
	return
}

func (e taskExecutor) saveResult(ctx context.Context, env hsm.Environment, ref hsm.Ref, result *nexus.ClientStartOperationResult[*commonpb.Payload], callErr error) error {
	return env.Access(ctx, ref, hsm.AccessWrite, func(node *hsm.Node) error {
		if err := node.CheckRunning(); err != nil {
			return err
		}
		return hsm.MachineTransition(node, func(operation Operation) (hsm.TransitionOutput, error) {
			if callErr != nil {
				return e.handleStartOperationError(env, node, operation, callErr)
			}
			eventID, err := hsm.EventIDFromToken(operation.ScheduledEventToken)
			if err != nil {
				return hsm.TransitionOutput{}, err
			}
			if result.Pending != nil {
				var links []*commonpb.Link
				for _, nexusLink := range result.Links {
					switch nexusLink.Type {
					case string((&commonpb.Link_WorkflowEvent{}).ProtoReflect().Descriptor().FullName()):
						link, err := ConvertNexusLinkToLinkWorkflowEvent(nexusLink)
						if err != nil {
							// TODO(rodrigozhou): links are non-essential for the execution of the workflow,
							// so ignoring the error for now; we will revisit how to handle these errors later.
							e.Logger.Error(
								fmt.Sprintf("failed to parse link to %q: %s", nexusLink.Type, nexusLink.URL),
								tag.Error(err),
							)
							continue
						}
						links = append(links, &commonpb.Link{
							Variant: &commonpb.Link_WorkflowEvent_{
								WorkflowEvent: link,
							},
						})
					default:
						// If the link data type is unsupported, just ignore it for now.
						e.Logger.Error(fmt.Sprintf("invalid link data type: %q", nexusLink.Type))
					}
				}
				// Handler has indicated that the operation will complete asynchronously. Mark the operation as started
				// to allow it to complete via callback.
				event := node.AddHistoryEvent(enumspb.EVENT_TYPE_NEXUS_OPERATION_STARTED, func(e *historypb.HistoryEvent) {
					// nolint:revive // We must mutate here even if the linter doesn't like it.
					e.Attributes = &historypb.HistoryEvent_NexusOperationStartedEventAttributes{
						NexusOperationStartedEventAttributes: &historypb.NexusOperationStartedEventAttributes{
							ScheduledEventId: eventID,
							OperationId:      result.Pending.ID,
							RequestId:        operation.RequestId,
						},
					}
					// nolint:revive // We must mutate here even if the linter doesn't like it.
					e.Links = links
				})
				return TransitionStarted.Apply(operation, EventStarted{
					Time:       env.Now(),
					Node:       node,
					Attributes: event.GetNexusOperationStartedEventAttributes(),
				})
			}
			// Operation completed synchronously. Store the result and update the state machine.
			return handleSuccessfulOperationResult(node, operation, result.Successful, CompletionSourceResponse)
		})
	})
}

func (e taskExecutor) handleStartOperationError(env hsm.Environment, node *hsm.Node, operation Operation, callErr error) (hsm.TransitionOutput, error) {
	var unexpectedResponseError *nexus.UnexpectedResponseError
	var opFailedError *nexus.UnsuccessfulOperationError

	if errors.As(callErr, &opFailedError) {
		return handleUnsuccessfulOperationError(node, operation, opFailedError, CompletionSourceResponse)
	} else if errors.As(callErr, &unexpectedResponseError) {
		if !isRetryableHTTPResponse(unexpectedResponseError.Response) {
			// The StartOperation request got an unexpected response that is not retryable, fail the operation.
			return handleNonRetryableStartOperationError(env, node, operation, unexpectedResponseError.Message)
		}
		// Fall through to the AttemptFailed transition.
	} else if errors.Is(callErr, ErrResponseBodyTooLarge) {
		// Following practices from workflow task completion payload size limit enforcement, we do not retry this
		// operation if the response body is too large.
		return handleNonRetryableStartOperationError(env, node, operation, callErr.Error())
	}
	return TransitionAttemptFailed.Apply(operation, EventAttemptFailed{
		Time:        env.Now(),
		Err:         callErr,
		Node:        node,
		RetryPolicy: e.Config.RetryPolicy(),
	})
}

func handleNonRetryableStartOperationError(env hsm.Environment, node *hsm.Node, operation Operation, message string) (hsm.TransitionOutput, error) {
	eventID, err := hsm.EventIDFromToken(operation.ScheduledEventToken)
	if err != nil {
		return hsm.TransitionOutput{}, err
	}
	attrs := &historypb.NexusOperationFailedEventAttributes{
		Failure: nexusOperationFailure(
			operation,
			eventID,
			&failurepb.Failure{
				Message: message,
				FailureInfo: &failurepb.Failure_ApplicationFailureInfo{
					ApplicationFailureInfo: &failurepb.ApplicationFailureInfo{
						NonRetryable: true,
					},
				},
			},
		),
		ScheduledEventId: eventID,
		RequestId:        operation.RequestId,
	}
	node.AddHistoryEvent(enumspb.EVENT_TYPE_NEXUS_OPERATION_FAILED, func(e *historypb.HistoryEvent) {
		// nolint:revive // We must mutate here even if the linter doesn't like it.
		e.Attributes = &historypb.HistoryEvent_NexusOperationFailedEventAttributes{
			NexusOperationFailedEventAttributes: attrs,
		}
	})

	return TransitionFailed.Apply(operation, EventFailed{
		Time:             env.Now(),
		Attributes:       attrs,
		CompletionSource: CompletionSourceResponse,
		Node:             node,
	})
}

func (e taskExecutor) executeBackoffTask(env hsm.Environment, node *hsm.Node, task BackoffTask) error {
	if err := task.Validate(node); err != nil {
		return err
	}
	if err := node.CheckRunning(); err != nil {
		return err
	}
	return hsm.MachineTransition(node, func(op Operation) (hsm.TransitionOutput, error) {
		return TransitionRescheduled.Apply(op, EventRescheduled{
			Node: node,
		})
	})
}

func (e taskExecutor) executeTimeoutTask(env hsm.Environment, node *hsm.Node, task TimeoutTask) error {
	if err := task.Validate(node); err != nil {
		return err
	}
	if err := node.CheckRunning(); err != nil {
		return err
	}
	return hsm.MachineTransition(node, func(op Operation) (hsm.TransitionOutput, error) {
		eventID, err := hsm.EventIDFromToken(op.ScheduledEventToken)
		if err != nil {
			return hsm.TransitionOutput{}, err
		}
		node.AddHistoryEvent(enumspb.EVENT_TYPE_NEXUS_OPERATION_TIMED_OUT, func(e *historypb.HistoryEvent) {
			// nolint:revive // We must mutate here even if the linter doesn't like it.
			e.Attributes = &historypb.HistoryEvent_NexusOperationTimedOutEventAttributes{
				NexusOperationTimedOutEventAttributes: &historypb.NexusOperationTimedOutEventAttributes{
					Failure: nexusOperationFailure(
						op,
						eventID,
						&failurepb.Failure{
							Message: "operation timed out",
							FailureInfo: &failurepb.Failure_TimeoutFailureInfo{
								TimeoutFailureInfo: &failurepb.TimeoutFailureInfo{
									TimeoutType: enumspb.TIMEOUT_TYPE_SCHEDULE_TO_CLOSE,
								},
							},
						},
					),
					ScheduledEventId: eventID,
					RequestId:        op.RequestId,
				},
			}
		})

		return TransitionTimedOut.Apply(op, EventTimedOut{
			Node: node,
		})
	})
}

func (e taskExecutor) executeCancelationTask(ctx context.Context, env hsm.Environment, ref hsm.Ref, task CancelationTask) error {
	ns, err := e.NamespaceRegistry.GetNamespaceByID(namespace.ID(ref.WorkflowKey.NamespaceID))
	if err != nil {
		return fmt.Errorf("failed to get namespace by ID: %w", err)
	}

	args, err := e.loadArgsForCancelation(ctx, env, ref)
	if err != nil {
		return fmt.Errorf("failed to load args: %w", err)
	}

	endpoint, err := e.lookupEndpoint(ctx, namespace.ID(ref.WorkflowKey.NamespaceID), args.endpointID, args.endpointName)
	if err != nil {
		if errors.As(err, new(*serviceerror.NotFound)) {
			// The endpoint is not registered, immediately fail the invocation.
			return e.saveCancelationResult(ctx, env, ref, &nexus.UnexpectedResponseError{
				Message: "endpoint not registered",
				Response: &http.Response{
					StatusCode: http.StatusNotFound,
				},
			})
		}
		return err
	}

	client, err := e.ClientProvider(
		ctx,
		ref.WorkflowKey.NamespaceID,
		endpoint,
		args.service,
	)
	if err != nil {
		return fmt.Errorf("failed to get client: %w", err)
	}
	handle, err := client.NewHandle(args.operation, args.operationID)
	if err != nil {
		return fmt.Errorf("failed to get handle for operation: %w", err)
	}

	callCtx, cancel := context.WithTimeout(
		ctx,
		e.Config.RequestTimeout(ns.Name().String(), task.EndpointName),
	)
	defer cancel()

	// Make the call and record metrics.
	startTime := time.Now()
	callErr := handle.Cancel(callCtx, nexus.CancelOperationOptions{})

	methodTag := metrics.NexusMethodTag("CancelOperation")
	namespaceTag := metrics.NamespaceTag(ns.Name().String())
	destTag := metrics.DestinationTag(endpoint.Endpoint.Spec.GetName())
	statusCodeTag := metrics.OutcomeTag(cancelCallOutcomeTag(callCtx, callErr))
	OutboundRequestCounter.With(e.MetricsHandler).Record(1, namespaceTag, destTag, methodTag, statusCodeTag)
	OutboundRequestLatency.With(e.MetricsHandler).Record(time.Since(startTime), namespaceTag, destTag, methodTag, statusCodeTag)

	if callErr != nil {
		e.Logger.Error("Nexus CancelOperation request failed", tag.Error(callErr))
	}

	err = e.saveCancelationResult(ctx, env, ref, callErr)

	if callErr != nil && isDestinationDown(callErr) {
		err = queues.NewDestinationDownError(callErr.Error(), err)
	}

	return err
}

type cancelArgs struct {
	service, operation, operationID, endpointID, endpointName string
}

// loadArgsForCancelation loads state from the operation state machine that's the parent of the cancelation machine the
// given reference is pointing to.
func (e taskExecutor) loadArgsForCancelation(ctx context.Context, env hsm.Environment, ref hsm.Ref) (args cancelArgs, err error) {
	err = env.Access(ctx, ref, hsm.AccessRead, func(n *hsm.Node) error {
		if err := n.CheckRunning(); err != nil {
			return err
		}
		op, err := hsm.MachineData[Operation](n.Parent)
		if err != nil {
			return err
		}
		if !TransitionCanceled.Possible(op) {
			// Operation is already in a terminal state.
			return fmt.Errorf("%w: operation already in terminal state", consts.ErrStaleReference)
		}

		args.service = op.Service
		args.operation = op.Operation
		args.operationID = op.OperationId
		args.endpointID = op.EndpointId
		args.endpointName = op.Endpoint
		return nil
	})
	return
}

func (e taskExecutor) saveCancelationResult(ctx context.Context, env hsm.Environment, ref hsm.Ref, callErr error) error {
	return env.Access(ctx, ref, hsm.AccessWrite, func(n *hsm.Node) error {
		if err := n.CheckRunning(); err != nil {
			return err
		}
		return hsm.MachineTransition(n, func(c Cancelation) (hsm.TransitionOutput, error) {
			if callErr != nil {
				var unexpectedResponseErr *nexus.UnexpectedResponseError
				if errors.As(callErr, &unexpectedResponseErr) {
					if !isRetryableHTTPResponse(unexpectedResponseErr.Response) {
						return TransitionCancelationFailed.Apply(c, EventCancelationFailed{
							Time: env.Now(),
							Err:  callErr,
							Node: n,
						})
					}
				}
				return TransitionCancelationAttemptFailed.Apply(c, EventCancelationAttemptFailed{
					Time:        env.Now(),
					Err:         callErr,
					Node:        n,
					RetryPolicy: e.Config.RetryPolicy(),
				})
			}
			// Cancelation request transmitted successfully.
			// The operation is not yet canceled and may ignore our request, the outcome will be known via the
			// completion callback.
			return TransitionCancelationSucceeded.Apply(c, EventCancelationSucceeded{
				Time: env.Now(),
				Node: n,
			})
		})
	})
}

func (e taskExecutor) executeCancelationBackoffTask(env hsm.Environment, node *hsm.Node, task CancelationBackoffTask) error {
	if err := node.CheckRunning(); err != nil {
		return err
	}
	return hsm.MachineTransition(node, func(c Cancelation) (hsm.TransitionOutput, error) {
		return TransitionCancelationRescheduled.Apply(c, EventCancelationRescheduled{
			Node: node,
		})
	})
}

func (e taskExecutor) extractEndpointNameFromOperation(ctx context.Context, env hsm.Environment, ref hsm.Ref, getOpNode func(*hsm.Node) *hsm.Node) (endpoint string, err error) {
	err = env.Access(ctx, ref, hsm.AccessRead, func(n *hsm.Node) error {
		op, err := hsm.MachineData[Operation](getOpNode(n))
		if err != nil {
			return err
		}
		endpoint = op.Endpoint
		return nil
	})
	return
}

// lookupEndpint gets an endpoint from the registry, preferring to look up by ID and falling back to name lookup.
// The fallback is a temporary workaround for not implementing endpoint replication, and endpoint ID being a UUID set by
// the system. We try to get the endpoint by name to support cases where an operator manually created an endpoint with
// the same name in two replicas.
func (e taskExecutor) lookupEndpoint(ctx context.Context, namespaceID namespace.ID, endpointID, endpointName string) (*persistencespb.NexusEndpointEntry, error) {
	entry, err := e.EndpointRegistry.GetByID(ctx, endpointID)
	if err != nil {
		if errors.As(err, new(*serviceerror.NotFound)) {
			return e.EndpointRegistry.GetByName(ctx, namespaceID, endpointName)
		}
		return nil, err
	}
	return entry, nil
}

func nexusOperationFailure(operation Operation, scheduledEventID int64, cause *failurepb.Failure) *failurepb.Failure {
	return &failurepb.Failure{
		Message: "nexus operation completed unsuccessfully",
		FailureInfo: &failurepb.Failure_NexusOperationExecutionFailureInfo{
			NexusOperationExecutionFailureInfo: &failurepb.NexusOperationFailureInfo{
				Endpoint:         operation.Endpoint,
				Service:          operation.Service,
				Operation:        operation.Operation,
				OperationId:      operation.OperationId,
				ScheduledEventId: scheduledEventID,
			},
		},
		Cause: cause,
	}
}

func startCallOutcomeTag(callCtx context.Context, result *nexus.ClientStartOperationResult[*nexus.LazyValue], callErr error) string {
	var unexpectedResponseError *nexus.UnexpectedResponseError
	var opFailedError *nexus.UnsuccessfulOperationError

	if callErr != nil {
		if callCtx.Err() != nil {
			return "request-timeout"
		}
		if errors.As(callErr, &opFailedError) {
			return "operation-unsuccessful:" + string(opFailedError.State)
		} else if errors.As(callErr, &unexpectedResponseError) {
			return fmt.Sprintf("request-error:%d", unexpectedResponseError.Response.StatusCode)
		}
		return "unknown-error"
	}
	if result.Pending != nil {
		return "pending"
	}
	return "successful"
}

func cancelCallOutcomeTag(callCtx context.Context, callErr error) string {
	var unexpectedResponseError *nexus.UnexpectedResponseError
	if callErr != nil {
		if callCtx.Err() != nil {
			return "request-timeout"
		}
		if errors.As(callErr, &unexpectedResponseError) {
			return fmt.Sprintf("request-error:%d", unexpectedResponseError.Response.StatusCode)
		}
		return "unknown-error"
	}
	return "successful"
}

func isRetryableHTTPResponse(response *http.Response) bool {
	return response.StatusCode >= 500 || slices.Contains(retryable4xxErrorTypes, response.StatusCode)
}

func isDestinationDown(err error) bool {
	var unexpectedErr *nexus.UnexpectedResponseError
	var opFailedErr *nexus.UnsuccessfulOperationError
	if errors.As(err, &opFailedErr) {
		return false
	}
	if errors.As(err, &unexpectedErr) {
		return isRetryableHTTPResponse(unexpectedErr.Response)
	}
	if errors.Is(err, ErrResponseBodyTooLarge) {
		return false
	}
	return true
}<|MERGE_RESOLUTION|>--- conflicted
+++ resolved
@@ -280,11 +280,8 @@
 	payload                  *commonpb.Payload
 	nexusLink                nexus.Link
 	namespaceFailoverVersion int64
-<<<<<<< HEAD
 	scheduledTime            time.Time
-=======
 	cancelRequested          bool
->>>>>>> ec4023b9
 }
 
 func (e taskExecutor) loadOperationArgs(

--- conflicted
+++ resolved
@@ -21,46 +21,19 @@
 package history
 
 import (
-<<<<<<< HEAD
-	"bytes"
-	"context"
-	"fmt"
-	"time"
-
 	"github.com/pborman/uuid"
-	commonproto "go.temporal.io/temporal-proto/common"
-	"go.temporal.io/temporal-proto/enums"
-	"go.temporal.io/temporal-proto/serviceerror"
-	"go.temporal.io/temporal-proto/workflowservice"
-
-	"github.com/temporalio/temporal/.gen/proto/historyservice"
+
 	"github.com/temporalio/temporal/.gen/proto/persistenceblobs"
 	"github.com/temporalio/temporal/client/history"
 	"github.com/temporalio/temporal/client/matching"
-	"github.com/temporalio/temporal/common"
-	"github.com/temporalio/temporal/common/backoff"
-	"github.com/temporalio/temporal/common/cache"
 	"github.com/temporalio/temporal/common/log"
 	"github.com/temporalio/temporal/common/log/tag"
 	"github.com/temporalio/temporal/common/metrics"
 	"github.com/temporalio/temporal/common/persistence"
 	"github.com/temporalio/temporal/common/primitives"
-	"github.com/temporalio/temporal/service/worker/parentclosepolicy"
-=======
-	"github.com/pborman/uuid"
-
-	"github.com/uber/cadence/client/history"
-	"github.com/uber/cadence/client/matching"
-	"github.com/uber/cadence/common/log"
-	"github.com/uber/cadence/common/log/tag"
-	"github.com/uber/cadence/common/metrics"
-	"github.com/uber/cadence/common/persistence"
->>>>>>> 3973b054
 )
 
-const (
-	identityHistoryService = "history-service"
-)
+const identityHistoryService = "history-service"
 
 type (
 	transferQueueActiveProcessorImpl struct {
@@ -101,13 +74,8 @@
 	}
 	currentClusterName := shard.GetService().GetClusterMetadata().GetCurrentClusterName()
 	logger = logger.WithTags(tag.ClusterName(currentClusterName))
-<<<<<<< HEAD
-	transferTaskFilter := func(taskInfo *taskInfo) (bool, error) {
-		task, ok := taskInfo.task.(*persistenceblobs.TransferTaskInfo)
-=======
 	transferTaskFilter := func(taskInfo queueTaskInfo) (bool, error) {
-		task, ok := taskInfo.(*persistence.TransferTaskInfo)
->>>>>>> 3973b054
+		task, ok := taskInfo.(*persistenceblobs.TransferTaskInfo)
 		if !ok {
 			return false, errUnexpectedQueueTask
 		}
@@ -189,13 +157,8 @@
 		tag.FailoverMsg("from: "+standbyClusterName),
 	)
 
-<<<<<<< HEAD
-	transferTaskFilter := func(taskInfo *taskInfo) (bool, error) {
-		task, ok := taskInfo.task.(*persistenceblobs.TransferTaskInfo)
-=======
 	transferTaskFilter := func(taskInfo queueTaskInfo) (bool, error) {
-		task, ok := taskInfo.(*persistence.TransferTaskInfo)
->>>>>>> 3973b054
+		task, ok := taskInfo.(*persistenceblobs.TransferTaskInfo)
 		if !ok {
 			return false, errUnexpectedQueueTask
 		}
@@ -269,1392 +232,7 @@
 func (t *transferQueueActiveProcessorImpl) process(
 	taskInfo *taskInfo,
 ) (int, error) {
-<<<<<<< HEAD
-
-	task, ok := taskInfo.task.(*persistenceblobs.TransferTaskInfo)
-	if !ok {
-		return metrics.TransferActiveQueueProcessorScope, errUnexpectedQueueTask
-	}
-
-	var err error
-	switch task.TaskType {
-	case persistence.TransferTaskTypeActivityTask:
-		if taskInfo.shouldProcessTask {
-			err = t.processActivityTask(task)
-		}
-		return metrics.TransferActiveTaskActivityScope, err
-
-	case persistence.TransferTaskTypeDecisionTask:
-		if taskInfo.shouldProcessTask {
-			err = t.processDecisionTask(task)
-		}
-		return metrics.TransferActiveTaskDecisionScope, err
-
-	case persistence.TransferTaskTypeCloseExecution:
-		if taskInfo.shouldProcessTask {
-			err = t.processCloseExecution(task)
-		}
-		return metrics.TransferActiveTaskCloseExecutionScope, err
-
-	case persistence.TransferTaskTypeCancelExecution:
-		if taskInfo.shouldProcessTask {
-			err = t.processCancelExecution(task)
-		}
-		return metrics.TransferActiveTaskCancelExecutionScope, err
-
-	case persistence.TransferTaskTypeSignalExecution:
-		if taskInfo.shouldProcessTask {
-			err = t.processSignalExecution(task)
-		}
-		return metrics.TransferActiveTaskSignalExecutionScope, err
-
-	case persistence.TransferTaskTypeStartChildExecution:
-		if taskInfo.shouldProcessTask {
-			err = t.processStartChildExecution(task)
-		}
-		return metrics.TransferActiveTaskStartChildExecutionScope, err
-
-	case persistence.TransferTaskTypeRecordWorkflowStarted:
-		if taskInfo.shouldProcessTask {
-			err = t.processRecordWorkflowStarted(task)
-		}
-		return metrics.TransferActiveTaskRecordWorkflowStartedScope, err
-
-	case persistence.TransferTaskTypeResetWorkflow:
-		if taskInfo.shouldProcessTask {
-			err = t.processResetWorkflow(task)
-		}
-		return metrics.TransferActiveTaskResetWorkflowScope, err
-
-	case persistence.TransferTaskTypeUpsertWorkflowSearchAttributes:
-		if taskInfo.shouldProcessTask {
-			err = t.processUpsertWorkflowSearchAttributes(task)
-		}
-		return metrics.TransferActiveTaskUpsertWorkflowSearchAttributesScope, err
-
-	default:
-		return metrics.TransferActiveQueueProcessorScope, errUnknownTransferTask
-	}
-}
-
-func (t *transferQueueActiveProcessorImpl) processActivityTask(
-	task *persistenceblobs.TransferTaskInfo,
-) (retError error) {
-
-	context, release, err := t.cache.getOrCreateWorkflowExecutionForBackground(
-		t.getDomainIDAndWorkflowExecution(task),
-	)
-	if err != nil {
-		return err
-	}
-	defer func() { release(retError) }()
-
-	mutableState, err := loadMutableStateForTransferTask(context, task, t.metricsClient, t.logger)
-	if err != nil {
-		return err
-	}
-	if mutableState == nil || !mutableState.IsWorkflowExecutionRunning() {
-		return nil
-	}
-
-	ai, ok := mutableState.GetActivityInfo(task.ScheduleID)
-	if !ok {
-		t.logger.Debug("Potentially duplicate task.", tag.TaskID(task.TaskID), tag.WorkflowScheduleID(task.ScheduleID), tag.TaskType(persistence.TransferTaskTypeActivityTask))
-		return nil
-	}
-	ok, err = verifyTaskVersion(t.shard, t.logger, primitives.UUID(task.DomainID).String(), ai.Version, task.Version, task)
-	if err != nil || !ok {
-		return err
-	}
-
-	timeout := common.MinInt32(ai.ScheduleToStartTimeout, common.MaxTaskTimeout)
-	// release the context lock since we no longer need mutable state builder and
-	// the rest of logic is making RPC call, which takes time.
-	release(nil)
-	return t.pushActivity(task, timeout)
-}
-
-func (t *transferQueueActiveProcessorImpl) processDecisionTask(
-	task *persistenceblobs.TransferTaskInfo,
-) (retError error) {
-
-	context, release, err := t.cache.getOrCreateWorkflowExecutionForBackground(
-		t.getDomainIDAndWorkflowExecution(task),
-	)
-	if err != nil {
-		return err
-	}
-	defer func() { release(retError) }()
-
-	mutableState, err := loadMutableStateForTransferTask(context, task, t.metricsClient, t.logger)
-	if err != nil {
-		return err
-	}
-	if mutableState == nil || !mutableState.IsWorkflowExecutionRunning() {
-		return nil
-	}
-
-	decision, found := mutableState.GetDecisionInfo(task.ScheduleID)
-	if !found {
-		t.logger.Debug("Potentially duplicate task.", tag.TaskID(task.TaskID), tag.WorkflowScheduleID(task.ScheduleID), tag.TaskType(persistence.TransferTaskTypeDecisionTask))
-		return nil
-	}
-	ok, err := verifyTaskVersion(t.shard, t.logger, primitives.UUID(task.DomainID).String(), decision.Version, task.Version, task)
-	if err != nil || !ok {
-		return err
-	}
-
-	executionInfo := mutableState.GetExecutionInfo()
-	workflowTimeout := executionInfo.WorkflowTimeout
-	decisionTimeout := common.MinInt32(workflowTimeout, common.MaxTaskTimeout)
-
-	// NOTE: previously this section check whether mutable state has enabled
-	// sticky decision, if so convert the decision to a sticky decision.
-	// that logic has a bug which timer task for that sticky decision is not generated
-	// the correct logic should check whether the decision task is a sticky decision
-	// task or not.
-	taskList := &commonproto.TaskList{
-		Name: task.TaskList,
-	}
-	if mutableState.GetExecutionInfo().TaskList != task.TaskList {
-		// this decision is an sticky decision
-		// there shall already be an timer set
-		taskList.Kind = enums.TaskListKindSticky
-		decisionTimeout = executionInfo.StickyScheduleToStartTimeout
-	}
-
-	// release the context lock since we no longer need mutable state builder and
-	// the rest of logic is making RPC call, which takes time.
-	release(nil)
-	return t.pushDecision(task, taskList, decisionTimeout)
-}
-
-func (t *transferQueueActiveProcessorImpl) processCloseExecution(
-	task *persistenceblobs.TransferTaskInfo,
-) (retError error) {
-
-	weContext, release, err := t.cache.getOrCreateWorkflowExecutionForBackground(
-		t.getDomainIDAndWorkflowExecution(task),
-	)
-	if err != nil {
-		return err
-	}
-	defer func() { release(retError) }()
-
-	mutableState, err := loadMutableStateForTransferTask(weContext, task, t.metricsClient, t.logger)
-	if err != nil {
-		return err
-	}
-	if mutableState == nil || mutableState.IsWorkflowExecutionRunning() {
-		return nil
-	}
-
-	lastWriteVersion, err := mutableState.GetLastWriteVersion()
-	if err != nil {
-		return err
-	}
-	ok, err := verifyTaskVersion(t.shard, t.logger, primitives.UUID(task.DomainID).String(), lastWriteVersion, task.Version, task)
-	if err != nil || !ok {
-		return err
-	}
-
-	executionInfo := mutableState.GetExecutionInfo()
-	replyToParentWorkflow := mutableState.HasParentExecution() && executionInfo.CloseStatus != persistence.WorkflowCloseStatusContinuedAsNew
-	completionEvent, err := mutableState.GetCompletionEvent()
-	if err != nil {
-		return err
-	}
-	wfCloseTime := completionEvent.GetTimestamp()
-
-	parentDomainID := executionInfo.ParentDomainID
-	parentWorkflowID := executionInfo.ParentWorkflowID
-	parentRunID := executionInfo.ParentRunID
-	initiatedID := executionInfo.InitiatedID
-
-	workflowTypeName := executionInfo.WorkflowTypeName
-	workflowCloseTimestamp := wfCloseTime
-	workflowCloseStatus := executionInfo.CloseStatus
-	workflowHistoryLength := mutableState.GetNextEventID() - 1
-
-	startEvent, err := mutableState.GetStartEvent()
-	if err != nil {
-		return err
-	}
-	workflowStartTimestamp := startEvent.GetTimestamp()
-	workflowExecutionTimestamp := getWorkflowExecutionTimestamp(mutableState, startEvent)
-	visibilityMemo := getWorkflowMemo(executionInfo.Memo)
-	searchAttr := executionInfo.SearchAttributes
-	domainName := mutableState.GetDomainEntry().GetInfo().Name
-	children := mutableState.GetPendingChildExecutionInfos()
-
-	// release the context lock since we no longer need mutable state builder and
-	// the rest of logic is making RPC call, which takes time.
-	release(nil)
-	err = t.recordWorkflowClosed(
-		primitives.UUID(task.DomainID).String(),
-		task.WorkflowID,
-		primitives.UUID(task.RunID).String(),
-		workflowTypeName,
-		workflowStartTimestamp,
-		workflowExecutionTimestamp.UnixNano(),
-		workflowCloseTimestamp,
-		workflowCloseStatus,
-		workflowHistoryLength,
-		task.GetTaskID(),
-		visibilityMemo,
-		searchAttr,
-	)
-	if err != nil {
-		return err
-	}
-
-	// Communicate the result to parent execution if this is Child Workflow execution
-	if replyToParentWorkflow {
-		ctx, cancel := context.WithTimeout(context.Background(), transferActiveTaskDefaultTimeout)
-		defer cancel()
-		_, err = t.historyClient.RecordChildExecutionCompleted(ctx, &historyservice.RecordChildExecutionCompletedRequest{
-			DomainUUID: parentDomainID,
-			WorkflowExecution: &commonproto.WorkflowExecution{
-				WorkflowId: parentWorkflowID,
-				RunId:      parentRunID,
-			},
-			InitiatedId: initiatedID,
-			CompletedExecution: &commonproto.WorkflowExecution{
-				WorkflowId: task.WorkflowID,
-				RunId:      primitives.UUID(task.RunID).String(),
-			},
-			CompletionEvent: completionEvent,
-		})
-
-		// Check to see if the error is non-transient, in which case reset the error and continue with processing
-		if _, ok := err.(*serviceerror.NotFound); ok {
-			err = nil
-		}
-	}
-
-	if err != nil {
-		return err
-	}
-
-	return t.processParentClosePolicy(primitives.UUID(task.DomainID).String(), domainName, children)
-}
-
-func (t *transferQueueActiveProcessorImpl) processCancelExecution(
-	task *persistenceblobs.TransferTaskInfo,
-) (retError error) {
-
-	context, release, err := t.cache.getOrCreateWorkflowExecutionForBackground(
-		t.getDomainIDAndWorkflowExecution(task),
-	)
-	if err != nil {
-		return err
-	}
-	defer func() { release(retError) }()
-
-	mutableState, err := loadMutableStateForTransferTask(context, task, t.metricsClient, t.logger)
-	if err != nil {
-		return err
-	}
-	if mutableState == nil || !mutableState.IsWorkflowExecutionRunning() {
-		return nil
-	}
-
-	initiatedEventID := task.ScheduleID
-	requestCancelInfo, ok := mutableState.GetRequestCancelInfo(initiatedEventID)
-	if !ok {
-		return nil
-	}
-	ok, err = verifyTaskVersion(t.shard, t.logger, primitives.UUID(task.DomainID).String(), requestCancelInfo.Version, task.Version, task)
-	if err != nil || !ok {
-		return err
-	}
-
-	targetDomainEntry, err := t.domainCache.GetDomainByID(primitives.UUID(task.TargetDomainID).String())
-	if err != nil {
-		return err
-	}
-	targetDomain := targetDomainEntry.GetInfo().Name
-
-	// handle workflow cancel itself
-	if bytes.Compare(task.DomainID, task.TargetDomainID) == 0 && task.WorkflowID == task.TargetWorkflowID {
-		// it does not matter if the run ID is a mismatch
-		err = t.requestCancelExternalExecutionFailed(task, context, targetDomain, task.TargetWorkflowID, primitives.UUID(task.TargetRunID).String())
-		if _, ok := err.(*serviceerror.NotFound); ok {
-			// this could happen if this is a duplicate processing of the task, and the execution has already completed.
-			return nil
-		}
-		return err
-	}
-
-	if err = t.requestCancelExternalExecutionWithRetry(
-		task,
-		targetDomain,
-		requestCancelInfo,
-	); err != nil {
-		t.logger.Debug("Failed to cancel external workflow execution", tag.Error(err))
-
-		// Check to see if the error is non-transient, in which case add RequestCancelFailed
-		// event and complete transfer task by setting the err = nil
-		if !common.IsServiceNonRetryableError(err) {
-			// for retryable error just return
-			return err
-		}
-		return t.requestCancelExternalExecutionFailed(
-			task,
-			context,
-			targetDomain,
-			task.TargetWorkflowID,
-			primitives.UUID(task.TargetRunID).String(),
-		)
-	}
-
-	t.logger.Debug("RequestCancel successfully recorded to external workflow execution",
-		tag.WorkflowID(task.TargetWorkflowID),
-		tag.WorkflowRunIDBytes(task.TargetRunID),
-	)
-
-	// Record ExternalWorkflowExecutionCancelRequested in source execution
-	return t.requestCancelExternalExecutionCompleted(
-		task,
-		context,
-		targetDomain,
-		task.TargetWorkflowID,
-		primitives.UUID(task.TargetRunID).String(),
-	)
-}
-
-func (t *transferQueueActiveProcessorImpl) processSignalExecution(
-	task *persistenceblobs.TransferTaskInfo,
-) (retError error) {
-
-	weContext, release, err := t.cache.getOrCreateWorkflowExecutionForBackground(
-		t.getDomainIDAndWorkflowExecution(task),
-	)
-	if err != nil {
-		return err
-	}
-	defer func() { release(retError) }()
-
-	mutableState, err := loadMutableStateForTransferTask(weContext, task, t.metricsClient, t.logger)
-	if err != nil {
-		return err
-	}
-	if mutableState == nil || !mutableState.IsWorkflowExecutionRunning() {
-		return nil
-	}
-
-	initiatedEventID := task.ScheduleID
-	signalInfo, ok := mutableState.GetSignalInfo(initiatedEventID)
-	if !ok {
-		// TODO: here we should also RemoveSignalMutableState from target workflow
-		// Otherwise, target SignalRequestID still can leak if shard restart after signalExternalExecutionCompleted
-		// To do that, probably need to add the SignalRequestID in transfer task.
-		return nil
-	}
-	ok, err = verifyTaskVersion(t.shard, t.logger, primitives.UUID(task.DomainID).String(), signalInfo.Version, task.Version, task)
-	if err != nil || !ok {
-		return err
-	}
-
-	targetDomainEntry, err := t.domainCache.GetDomainByID(primitives.UUID(task.TargetDomainID).String())
-	if err != nil {
-		return err
-	}
-	targetDomain := targetDomainEntry.GetInfo().Name
-
-	// handle workflow signal itself
-	if bytes.Compare(task.DomainID, task.TargetDomainID) == 0 && task.WorkflowID == task.TargetWorkflowID {
-		// it does not matter if the run ID is a mismatch
-		return t.signalExternalExecutionFailed(
-			task,
-			weContext,
-			targetDomain,
-			task.TargetWorkflowID,
-			primitives.UUID(task.TargetRunID).String(),
-			signalInfo.Control,
-		)
-	}
-
-	if err = t.signalExternalExecutionWithRetry(
-		task,
-		targetDomain,
-		signalInfo,
-	); err != nil {
-		t.logger.Debug("Failed to signal external workflow execution", tag.Error(err))
-
-		// Check to see if the error is non-transient, in which case add SignalFailed
-		// event and complete transfer task by setting the err = nil
-		if !common.IsServiceNonRetryableError(err) {
-			// for retryable error just return
-			return err
-		}
-		return t.signalExternalExecutionFailed(
-			task,
-			weContext,
-			targetDomain,
-			task.TargetWorkflowID,
-			primitives.UUID(task.TargetRunID).String(),
-			signalInfo.Control,
-		)
-	}
-
-	t.logger.Debug("Signal successfully recorded to external workflow execution",
-		tag.WorkflowID(task.TargetWorkflowID),
-		tag.WorkflowRunIDBytes(task.TargetRunID),
-	)
-
-	err = t.signalExternalExecutionCompleted(
-		task,
-		weContext,
-		targetDomain,
-		task.TargetWorkflowID,
-		primitives.UUID(task.TargetRunID).String(),
-		signalInfo.Control,
-	)
-	if err != nil {
-		return err
-	}
-
-	// release the context lock since we no longer need mutable state builder and
-	// the rest of logic is making RPC call, which takes time.
-	release(retError)
-	// remove signalRequestedID from target workflow, after Signal detail is removed from source workflow
-	ctx, cancel := context.WithTimeout(context.Background(), transferActiveTaskDefaultTimeout)
-	defer cancel()
-	_, err = t.historyClient.RemoveSignalMutableState(ctx, &historyservice.RemoveSignalMutableStateRequest{
-		DomainUUID: primitives.UUID(task.TargetDomainID).String(),
-		WorkflowExecution: &commonproto.WorkflowExecution{
-			WorkflowId: task.TargetWorkflowID,
-			RunId:      primitives.UUID(task.TargetRunID).String(),
-		},
-		RequestId: signalInfo.RequestID,
-	})
-	return err
-}
-
-func (t *transferQueueActiveProcessorImpl) processStartChildExecution(
-	task *persistenceblobs.TransferTaskInfo,
-) (retError error) {
-
-	context, release, err := t.cache.getOrCreateWorkflowExecutionForBackground(
-		t.getDomainIDAndWorkflowExecution(task),
-	)
-	if err != nil {
-		return err
-	}
-	defer func() { release(retError) }()
-
-	mutableState, err := loadMutableStateForTransferTask(context, task, t.metricsClient, t.logger)
-	if err != nil {
-		return err
-	}
-	if mutableState == nil || !mutableState.IsWorkflowExecutionRunning() {
-		return nil
-	}
-
-	// Get parent domain name
-	var domain string
-	if domainEntry, err := t.shard.GetDomainCache().GetDomainByID(primitives.UUID(task.DomainID).String()); err != nil {
-		if _, ok := err.(*serviceerror.NotFound); !ok {
-			return err
-		}
-		// it is possible that the domain got deleted. Use domainID instead as this is only needed for the history event
-		domain = primitives.UUID(task.DomainID).String()
-	} else {
-		domain = domainEntry.GetInfo().Name
-	}
-
-	// Get target domain name
-	var targetDomain string
-	if domainEntry, err := t.shard.GetDomainCache().GetDomainByID(primitives.UUID(task.TargetDomainID).String()); err != nil {
-		if _, ok := err.(*serviceerror.NotFound); !ok {
-			return err
-		}
-		// it is possible that the domain got deleted. Use domainID instead as this is only needed for the history event
-		targetDomain = primitives.UUID(task.DomainID).String()
-	} else {
-		targetDomain = domainEntry.GetInfo().Name
-	}
-
-	initiatedEventID := task.ScheduleID
-	childInfo, ok := mutableState.GetChildExecutionInfo(initiatedEventID)
-	if !ok {
-		return nil
-	}
-	ok, err = verifyTaskVersion(t.shard, t.logger, primitives.UUID(task.DomainID).String(), childInfo.Version, task.Version, task)
-	if err != nil || !ok {
-		return err
-	}
-
-	initiatedEvent, err := mutableState.GetChildExecutionInitiatedEvent(initiatedEventID)
-	if err != nil {
-		return err
-	}
-
-	// ChildExecution already started, just create DecisionTask and complete transfer task
-	if childInfo.StartedID != common.EmptyEventID {
-		childExecution := &commonproto.WorkflowExecution{
-			WorkflowId: childInfo.StartedWorkflowID,
-			RunId:      childInfo.StartedRunID,
-		}
-		return t.createFirstDecisionTask(primitives.UUID(task.TargetDomainID).String(), childExecution)
-	}
-
-	attributes := initiatedEvent.GetStartChildWorkflowExecutionInitiatedEventAttributes()
-	childRunID, err := t.startWorkflowWithRetry(
-		task,
-		domain,
-		targetDomain,
-		childInfo,
-		attributes,
-	)
-	if err != nil {
-		t.logger.Debug("Failed to start child workflow execution", tag.Error(err))
-
-		// Check to see if the error is non-transient, in which case add StartChildWorkflowExecutionFailed
-		// event and complete transfer task by setting the err = nil
-		if _, ok := err.(*serviceerror.WorkflowExecutionAlreadyStarted); ok {
-			err = t.recordStartChildExecutionFailed(task, context, attributes)
-		}
-
-		return err
-	}
-
-	t.logger.Debug("Child Execution started successfully",
-		tag.WorkflowID(attributes.WorkflowId), tag.WorkflowRunID(childRunID))
-
-	// Child execution is successfully started, record ChildExecutionStartedEvent in parent execution
-	err = t.recordChildExecutionStarted(task, context, attributes, childRunID)
-
-	if err != nil {
-		return err
-	}
-	// Finally create first decision task for Child execution so it is really started
-	return t.createFirstDecisionTask(primitives.UUID(task.TargetDomainID).String(), &commonproto.WorkflowExecution{
-		WorkflowId: task.TargetWorkflowID,
-		RunId:      childRunID,
-	})
-}
-
-func (t *transferQueueActiveProcessorImpl) processRecordWorkflowStarted(
-	task *persistenceblobs.TransferTaskInfo,
-) (retError error) {
-
-	return t.processRecordWorkflowStartedOrUpsertHelper(task, true)
-}
-
-func (t *transferQueueActiveProcessorImpl) processUpsertWorkflowSearchAttributes(
-	task *persistenceblobs.TransferTaskInfo,
-) (retError error) {
-
-	return t.processRecordWorkflowStartedOrUpsertHelper(task, false)
-}
-
-func (t *transferQueueActiveProcessorImpl) processRecordWorkflowStartedOrUpsertHelper(
-	task *persistenceblobs.TransferTaskInfo,
-	recordStart bool,
-) (retError error) {
-
-	context, release, err := t.cache.getOrCreateWorkflowExecutionForBackground(
-		t.getDomainIDAndWorkflowExecution(task),
-	)
-	if err != nil {
-		return err
-	}
-	defer func() { release(retError) }()
-
-	mutableState, err := loadMutableStateForTransferTask(context, task, t.metricsClient, t.logger)
-	if err != nil {
-		return err
-	}
-	if mutableState == nil || !mutableState.IsWorkflowExecutionRunning() {
-		return nil
-	}
-
-	// verify task version for RecordWorkflowStarted.
-	// upsert doesn't require verifyTask, because it is just a sync of mutableState.
-	if recordStart {
-		startVersion, err := mutableState.GetStartVersion()
-		if err != nil {
-			return err
-		}
-		ok, err := verifyTaskVersion(t.shard, t.logger, primitives.UUID(task.DomainID).String(), startVersion, task.Version, task)
-		if err != nil || !ok {
-			return err
-		}
-	}
-
-	executionInfo := mutableState.GetExecutionInfo()
-	workflowTimeout := executionInfo.WorkflowTimeout
-	wfTypeName := executionInfo.WorkflowTypeName
-	startEvent, err := mutableState.GetStartEvent()
-	if err != nil {
-		return err
-	}
-	startTimestamp := startEvent.GetTimestamp()
-	executionTimestamp := getWorkflowExecutionTimestamp(mutableState, startEvent)
-	visibilityMemo := getWorkflowMemo(executionInfo.Memo)
-	searchAttr := copySearchAttributes(executionInfo.SearchAttributes)
-
-	// release the context lock since we no longer need mutable state builder and
-	// the rest of logic is making RPC call, which takes time.
-	release(nil)
-
-	if recordStart {
-		return t.recordWorkflowStarted(
-			primitives.UUID(task.DomainID).String(),
-			task.WorkflowID,
-			primitives.UUID(task.RunID).String(),
-			wfTypeName,
-			startTimestamp,
-			executionTimestamp.UnixNano(),
-			workflowTimeout,
-			task.GetTaskID(),
-			visibilityMemo,
-			searchAttr,
-		)
-	}
-	return t.upsertWorkflowExecution(
-		primitives.UUID(task.DomainID).String(),
-		task.WorkflowID,
-		primitives.UUID(task.RunID).String(),
-		wfTypeName,
-		startTimestamp,
-		executionTimestamp.UnixNano(),
-		workflowTimeout,
-		task.GetTaskID(),
-		visibilityMemo,
-		searchAttr,
-	)
-}
-
-func (t *transferQueueActiveProcessorImpl) processResetWorkflow(
-	task *persistenceblobs.TransferTaskInfo,
-) (retError error) {
-
-	currentContext, currentRelease, err := t.cache.getOrCreateWorkflowExecutionForBackground(
-		t.getDomainIDAndWorkflowExecution(task),
-	)
-	if err != nil {
-		return err
-	}
-	defer func() { currentRelease(retError) }()
-
-	currentMutableState, err := loadMutableStateForTransferTask(currentContext, task, t.metricsClient, t.logger)
-	if err != nil {
-		return err
-	}
-	if currentMutableState == nil {
-		return nil
-	}
-
-	logger := t.logger.WithTags(
-		tag.WorkflowDomainIDBytes(task.DomainID),
-		tag.WorkflowID(task.WorkflowID),
-		tag.WorkflowRunIDBytes(task.RunID),
-	)
-
-	if !currentMutableState.IsWorkflowExecutionRunning() {
-		// it means this this might not be current anymore, we need to check
-		var resp *persistence.GetCurrentExecutionResponse
-		resp, err = t.executionManager.GetCurrentExecution(&persistence.GetCurrentExecutionRequest{
-			DomainID:   primitives.UUID(task.DomainID).String(),
-			WorkflowID: task.WorkflowID,
-		})
-		if err != nil {
-			return err
-		}
-		if resp.RunID != primitives.UUID(task.RunID).String() {
-			logger.Warn("Auto-Reset is skipped, because current run is stale.")
-			return nil
-		}
-	}
-	// TODO: current reset doesn't allow childWFs, in the future we will release this restriction
-	if len(currentMutableState.GetPendingChildExecutionInfos()) > 0 {
-		logger.Warn("Auto-Reset is skipped, because current run has pending child executions.")
-		return nil
-	}
-
-	currentStartVersion, err := currentMutableState.GetStartVersion()
-	if err != nil {
-		return err
-	}
-	ok, err := verifyTaskVersion(t.shard, t.logger, primitives.UUID(task.DomainID).String(), currentStartVersion, task.Version, task)
-	if err != nil || !ok {
-		return err
-	}
-
-	executionInfo := currentMutableState.GetExecutionInfo()
-	domainEntry, err := t.shard.GetDomainCache().GetDomainByID(executionInfo.DomainID)
-	if err != nil {
-		return err
-	}
-	logger = logger.WithTags(tag.WorkflowDomainName(domainEntry.GetInfo().Name))
-
-	reason, resetPoint := FindAutoResetPoint(t.timeSource, &domainEntry.GetConfig().BadBinaries, executionInfo.AutoResetPoints)
-	if resetPoint == nil {
-		logger.Warn("Auto-Reset is skipped, because reset point is not found.")
-		return nil
-	}
-	logger = logger.WithTags(
-		tag.WorkflowResetBaseRunID(resetPoint.GetRunId()),
-		tag.WorkflowBinaryChecksum(resetPoint.GetBinaryChecksum()),
-		tag.WorkflowEventID(resetPoint.GetFirstDecisionCompletedId()),
-	)
-
-	var baseContext workflowExecutionContext
-	var baseMutableState mutableState
-	var baseRelease releaseWorkflowExecutionFunc
-	if resetPoint.GetRunId() == executionInfo.RunID {
-		baseContext = currentContext
-		baseMutableState = currentMutableState
-		baseRelease = currentRelease
-	} else {
-		baseExecution := &commonproto.WorkflowExecution{
-			WorkflowId: task.WorkflowID,
-			RunId:      resetPoint.GetRunId(),
-		}
-		baseContext, baseRelease, err = t.cache.getOrCreateWorkflowExecutionForBackground(primitives.UUID(task.DomainID).String(), *baseExecution)
-		if err != nil {
-			return err
-		}
-		defer func() { baseRelease(retError) }()
-		baseMutableState, err = loadMutableStateForTransferTask(baseContext, task, t.metricsClient, t.logger)
-		if err != nil {
-			return err
-		}
-		if baseMutableState == nil {
-			return nil
-		}
-	}
-
-	if err := t.resetWorkflow(
-		task,
-		domainEntry.GetInfo().Name,
-		reason,
-		resetPoint,
-		baseContext,
-		baseMutableState,
-		currentContext,
-		currentMutableState,
-		logger,
-	); err != nil {
-		return err
-	}
-	return nil
-}
-
-func (t *transferQueueActiveProcessorImpl) recordChildExecutionStarted(
-	task *persistenceblobs.TransferTaskInfo,
-	context workflowExecutionContext,
-	initiatedAttributes *commonproto.StartChildWorkflowExecutionInitiatedEventAttributes,
-	runID string,
-) error {
-
-	return t.updateWorkflowExecution(context, true,
-		func(mutableState mutableState) error {
-			if !mutableState.IsWorkflowExecutionRunning() {
-				return serviceerror.NewNotFound("Workflow execution already completed.")
-			}
-
-			domain := initiatedAttributes.Domain
-			initiatedEventID := task.ScheduleID
-			ci, ok := mutableState.GetChildExecutionInfo(initiatedEventID)
-			if !ok || ci.StartedID != common.EmptyEventID {
-				return serviceerror.NewNotFound("Pending child execution not found.")
-			}
-
-			_, err := mutableState.AddChildWorkflowExecutionStartedEvent(
-				domain,
-				&commonproto.WorkflowExecution{
-					WorkflowId: task.TargetWorkflowID,
-					RunId:      runID,
-				},
-				initiatedAttributes.WorkflowType,
-				initiatedEventID,
-				initiatedAttributes.Header,
-			)
-
-			return err
-		})
-}
-
-func (t *transferQueueActiveProcessorImpl) recordStartChildExecutionFailed(
-	task *persistenceblobs.TransferTaskInfo,
-	context workflowExecutionContext,
-	initiatedAttributes *commonproto.StartChildWorkflowExecutionInitiatedEventAttributes,
-) error {
-
-	return t.updateWorkflowExecution(context, true,
-		func(mutableState mutableState) error {
-			if !mutableState.IsWorkflowExecutionRunning() {
-				return serviceerror.NewNotFound("Workflow execution already completed.")
-			}
-
-			initiatedEventID := task.ScheduleID
-			ci, ok := mutableState.GetChildExecutionInfo(initiatedEventID)
-			if !ok || ci.StartedID != common.EmptyEventID {
-				return serviceerror.NewNotFound("Pending child execution not found.")
-			}
-
-			_, err := mutableState.AddStartChildWorkflowExecutionFailedEvent(initiatedEventID,
-				enums.ChildWorkflowExecutionFailedCauseWorkflowAlreadyRunning, initiatedAttributes)
-
-			return err
-		})
-}
-
-// createFirstDecisionTask is used by StartChildExecution transfer task to create the first decision task for
-// child execution.
-func (t *transferQueueActiveProcessorImpl) createFirstDecisionTask(
-	domainID string,
-	execution *commonproto.WorkflowExecution,
-) error {
-
-	ctx, cancel := context.WithTimeout(context.Background(), transferActiveTaskDefaultTimeout)
-	defer cancel()
-	_, err := t.historyClient.ScheduleDecisionTask(ctx, &historyservice.ScheduleDecisionTaskRequest{
-		DomainUUID:        domainID,
-		WorkflowExecution: execution,
-		IsFirstDecision:   true,
-	})
-
-	if err != nil {
-		if _, ok := err.(*serviceerror.NotFound); ok {
-			// Maybe child workflow execution already timedout or terminated
-			// Safe to discard the error and complete this transfer task
-			return nil
-		}
-	}
-
-	return err
-}
-
-func (t *transferQueueActiveProcessorImpl) requestCancelExternalExecutionCompleted(
-	task *persistenceblobs.TransferTaskInfo,
-	context workflowExecutionContext,
-	targetDomain string,
-	targetWorkflowID string,
-	targetRunID string,
-) error {
-
-	err := t.updateWorkflowExecution(context, true,
-		func(mutableState mutableState) error {
-			if !mutableState.IsWorkflowExecutionRunning() {
-				return serviceerror.NewNotFound("Workflow execution already completed.")
-			}
-
-			initiatedEventID := task.ScheduleID
-			_, ok := mutableState.GetRequestCancelInfo(initiatedEventID)
-			if !ok {
-				return ErrMissingRequestCancelInfo
-			}
-
-			_, err := mutableState.AddExternalWorkflowExecutionCancelRequested(
-				initiatedEventID,
-				targetDomain,
-				targetWorkflowID,
-				targetRunID,
-			)
-			return err
-		})
-
-	if _, ok := err.(*serviceerror.NotFound); ok {
-		// this could happen if this is a duplicate processing of the task,
-		// or the execution has already completed.
-		return nil
-	}
-	return err
-}
-
-func (t *transferQueueActiveProcessorImpl) signalExternalExecutionCompleted(
-	task *persistenceblobs.TransferTaskInfo,
-	context workflowExecutionContext,
-	targetDomain string,
-	targetWorkflowID string,
-	targetRunID string,
-	control []byte,
-) error {
-
-	err := t.updateWorkflowExecution(context, true,
-		func(mutableState mutableState) error {
-			if !mutableState.IsWorkflowExecutionRunning() {
-				return serviceerror.NewNotFound("Workflow execution already completed.")
-			}
-
-			initiatedEventID := task.ScheduleID
-			_, ok := mutableState.GetSignalInfo(initiatedEventID)
-			if !ok {
-				return ErrMissingSignalInfo
-			}
-
-			_, err := mutableState.AddExternalWorkflowExecutionSignaled(
-				initiatedEventID,
-				targetDomain,
-				targetWorkflowID,
-				targetRunID,
-				control,
-			)
-			return err
-		})
-
-	if _, ok := err.(*serviceerror.NotFound); ok {
-		// this could happen if this is a duplicate processing of the task,
-		// or the execution has already completed.
-		return nil
-	}
-	return err
-}
-
-func (t *transferQueueActiveProcessorImpl) requestCancelExternalExecutionFailed(
-	task *persistenceblobs.TransferTaskInfo,
-	context workflowExecutionContext,
-	targetDomain string,
-	targetWorkflowID string,
-	targetRunID string,
-) error {
-
-	err := t.updateWorkflowExecution(context, true,
-		func(mutableState mutableState) error {
-			if !mutableState.IsWorkflowExecutionRunning() {
-				return serviceerror.NewNotFound("Workflow execution already completed.")
-			}
-
-			initiatedEventID := task.ScheduleID
-			_, ok := mutableState.GetRequestCancelInfo(initiatedEventID)
-			if !ok {
-				return ErrMissingRequestCancelInfo
-			}
-
-			_, err := mutableState.AddRequestCancelExternalWorkflowExecutionFailedEvent(
-				common.EmptyEventID,
-				initiatedEventID,
-				targetDomain,
-				targetWorkflowID,
-				targetRunID,
-				enums.CancelExternalWorkflowExecutionFailedCauseUnknownExternalWorkflowExecution,
-			)
-			return err
-		})
-
-	if _, ok := err.(*serviceerror.NotFound); ok {
-		// this could happen if this is a duplicate processing of the task,
-		// or the execution has already completed.
-		return nil
-	}
-	return err
-}
-
-func (t *transferQueueActiveProcessorImpl) signalExternalExecutionFailed(
-	task *persistenceblobs.TransferTaskInfo,
-	context workflowExecutionContext,
-	targetDomain string,
-	targetWorkflowID string,
-	targetRunID string,
-	control []byte,
-) error {
-
-	err := t.updateWorkflowExecution(context, true,
-		func(mutableState mutableState) error {
-			if !mutableState.IsWorkflowExecutionRunning() {
-				return serviceerror.NewNotFound("Workflow is not running.")
-			}
-
-			initiatedEventID := task.ScheduleID
-			_, ok := mutableState.GetSignalInfo(initiatedEventID)
-			if !ok {
-				return ErrMissingSignalInfo
-			}
-
-			_, err := mutableState.AddSignalExternalWorkflowExecutionFailedEvent(
-				common.EmptyEventID,
-				initiatedEventID,
-				targetDomain,
-				targetWorkflowID,
-				targetRunID,
-				control,
-				enums.SignalExternalWorkflowExecutionFailedCauseUnknownExternalWorkflowExecution,
-			)
-			return err
-		})
-
-	if _, ok := err.(*serviceerror.NotFound); ok {
-		// this could happen if this is a duplicate processing of the task,
-		// or the execution has already completed.
-		return nil
-	}
-	return err
-}
-
-func (t *transferQueueActiveProcessorImpl) updateWorkflowExecution(
-	context workflowExecutionContext,
-	createDecisionTask bool,
-	action func(builder mutableState) error,
-) error {
-
-	mutableState, err := context.loadWorkflowExecution()
-	if err != nil {
-		return err
-	}
-
-	if err := action(mutableState); err != nil {
-		return err
-	}
-
-	if createDecisionTask {
-		// Create a transfer task to schedule a decision task
-		err := scheduleDecision(mutableState)
-		if err != nil {
-			return err
-		}
-	}
-
-	return context.updateWorkflowExecutionAsActive(t.shard.GetTimeSource().Now())
-}
-
-func (t *transferQueueActiveProcessorImpl) requestCancelExternalExecutionWithRetry(
-	task *persistenceblobs.TransferTaskInfo,
-	targetDomain string,
-	requestCancelInfo *persistenceblobs.RequestCancelInfo,
-) error {
-
-	request := &historyservice.RequestCancelWorkflowExecutionRequest{
-		DomainUUID: primitives.UUID(task.TargetDomainID).String(),
-		CancelRequest: &workflowservice.RequestCancelWorkflowExecutionRequest{
-			Domain: targetDomain,
-			WorkflowExecution: &commonproto.WorkflowExecution{
-				WorkflowId: task.TargetWorkflowID,
-				RunId:      primitives.UUID(task.TargetRunID).String(),
-			},
-			Identity: identityHistoryService,
-			// Use the same request ID to dedupe RequestCancelWorkflowExecution calls
-			RequestId: requestCancelInfo.CancelRequestID,
-		},
-		ExternalInitiatedEventId: task.ScheduleID,
-		ExternalWorkflowExecution: &commonproto.WorkflowExecution{
-			WorkflowId: task.WorkflowID,
-			RunId:      primitives.UUID(task.RunID).String(),
-		},
-		ChildWorkflowOnly: task.TargetChildWorkflowOnly,
-	}
-
-	ctx, cancel := context.WithTimeout(context.Background(), transferActiveTaskDefaultTimeout)
-	defer cancel()
-	op := func() error {
-		_, err := t.historyClient.RequestCancelWorkflowExecution(ctx, request)
-		return err
-	}
-
-	err := backoff.Retry(op, persistenceOperationRetryPolicy, common.IsPersistenceTransientError)
-
-	if _, ok := err.(*serviceerror.CancellationAlreadyRequested); ok {
-		// err is CancellationAlreadyRequested
-		// this could happen if target workflow cancellation is already requested
-		// mark as success
-		return nil
-	}
-	return err
-}
-
-func (t *transferQueueActiveProcessorImpl) signalExternalExecutionWithRetry(
-	task *persistenceblobs.TransferTaskInfo,
-	targetDomain string,
-	signalInfo *persistenceblobs.SignalInfo,
-) error {
-
-	request := &historyservice.SignalWorkflowExecutionRequest{
-		DomainUUID: primitives.UUID(task.TargetDomainID).String(),
-		SignalRequest: &workflowservice.SignalWorkflowExecutionRequest{
-			Domain: targetDomain,
-			WorkflowExecution: &commonproto.WorkflowExecution{
-				WorkflowId: task.TargetWorkflowID,
-				RunId:      primitives.UUID(task.TargetRunID).String(),
-			},
-			Identity:   identityHistoryService,
-			SignalName: signalInfo.Name,
-			Input:      signalInfo.Input,
-			// Use same request ID to deduplicate SignalWorkflowExecution calls
-			RequestId: signalInfo.RequestID,
-			Control:   signalInfo.Control,
-		},
-		ExternalWorkflowExecution: &commonproto.WorkflowExecution{
-			WorkflowId: task.WorkflowID,
-			RunId:      primitives.UUID(task.RunID).String(),
-		},
-		ChildWorkflowOnly: task.TargetChildWorkflowOnly,
-	}
-
-	ctx, cancel := context.WithTimeout(context.Background(), transferActiveTaskDefaultTimeout)
-	defer cancel()
-	op := func() error {
-		_, err := t.historyClient.SignalWorkflowExecution(ctx, request)
-		return err
-	}
-
-	return backoff.Retry(op, persistenceOperationRetryPolicy, common.IsPersistenceTransientError)
-}
-
-func (t *transferQueueActiveProcessorImpl) startWorkflowWithRetry(
-	task *persistenceblobs.TransferTaskInfo,
-	domain string,
-	targetDomain string,
-	childInfo *persistence.ChildExecutionInfo,
-	attributes *commonproto.StartChildWorkflowExecutionInitiatedEventAttributes,
-) (string, error) {
-
-	now := t.timeSource.Now()
-	request := &historyservice.StartWorkflowExecutionRequest{
-		DomainUUID: primitives.UUID(task.TargetDomainID).String(),
-		StartRequest: &workflowservice.StartWorkflowExecutionRequest{
-			Domain:                              targetDomain,
-			WorkflowId:                          attributes.WorkflowId,
-			WorkflowType:                        attributes.WorkflowType,
-			TaskList:                            attributes.TaskList,
-			Input:                               attributes.Input,
-			Header:                              attributes.Header,
-			ExecutionStartToCloseTimeoutSeconds: attributes.ExecutionStartToCloseTimeoutSeconds,
-			TaskStartToCloseTimeoutSeconds:      attributes.TaskStartToCloseTimeoutSeconds,
-			// Use the same request ID to dedupe StartWorkflowExecution calls
-			RequestId:             childInfo.CreateRequestID,
-			WorkflowIdReusePolicy: attributes.WorkflowIdReusePolicy,
-			RetryPolicy:           attributes.RetryPolicy,
-			CronSchedule:          attributes.CronSchedule,
-			Memo:                  attributes.Memo,
-			SearchAttributes:      attributes.SearchAttributes,
-		},
-		ParentExecutionInfo: &commonproto.ParentExecutionInfo{
-			DomainUUID: primitives.UUID(task.DomainID).String(),
-			Domain:     domain,
-			Execution: &commonproto.WorkflowExecution{
-				WorkflowId: task.WorkflowID,
-				RunId:      primitives.UUID(task.RunID).String(),
-			},
-			InitiatedId: task.ScheduleID,
-		},
-		FirstDecisionTaskBackoffSeconds: backoff.GetBackoffForNextScheduleInSeconds(
-			attributes.GetCronSchedule(),
-			now,
-			now,
-		),
-	}
-
-	ctx, cancel := context.WithTimeout(context.Background(), transferActiveTaskDefaultTimeout)
-	defer cancel()
-	var response *historyservice.StartWorkflowExecutionResponse
-	var err error
-	op := func() error {
-		response, err = t.historyClient.StartWorkflowExecution(ctx, request)
-		return err
-	}
-
-	err = backoff.Retry(op, persistenceOperationRetryPolicy, common.IsPersistenceTransientError)
-	if err != nil {
-		return "", err
-	}
-	return response.GetRunId(), nil
-}
-
-func (t *transferQueueActiveProcessorImpl) resetWorkflow(
-	task *persistenceblobs.TransferTaskInfo,
-	domain string,
-	reason string,
-	resetPoint *commonproto.ResetPointInfo,
-	baseContext workflowExecutionContext,
-	baseMutableState mutableState,
-	currentContext workflowExecutionContext,
-	currentMutableState mutableState,
-	logger log.Logger,
-) error {
-
-	var err error
-	ctx, cancel := context.WithTimeout(context.Background(), transferActiveTaskDefaultTimeout)
-	defer cancel()
-
-	domainID := primitives.UUID(task.DomainID).String()
-	workflowID := task.WorkflowID
-	baseRunID := baseMutableState.GetExecutionInfo().RunID
-
-	// TODO: when NDC is rolled out, remove this block
-	if baseMutableState.GetVersionHistories() == nil {
-		_, err = t.historyService.resetor.ResetWorkflowExecution(
-			ctx,
-			&workflowservice.ResetWorkflowExecutionRequest{
-				Domain: domain,
-				WorkflowExecution: &commonproto.WorkflowExecution{
-					WorkflowId: workflowID,
-					RunId:      baseRunID,
-				},
-				Reason:                fmt.Sprintf("auto-reset reason:%v, binaryChecksum:%v ", reason, resetPoint.GetBinaryChecksum()),
-				DecisionFinishEventId: resetPoint.GetFirstDecisionCompletedId(),
-				RequestId:             uuid.New(),
-			},
-			baseContext,
-			baseMutableState,
-			currentContext,
-			currentMutableState,
-		)
-	} else {
-		resetRunID := uuid.New()
-		baseRunID := baseMutableState.GetExecutionInfo().RunID
-		baseRebuildLastEventID := resetPoint.GetFirstDecisionCompletedId() - 1
-		baseVersionHistories := baseMutableState.GetVersionHistories()
-		baseCurrentVersionHistory, err := baseVersionHistories.GetCurrentVersionHistory()
-		if err != nil {
-			return err
-		}
-		baseRebuildLastEventVersion, err := baseCurrentVersionHistory.GetEventVersion(baseRebuildLastEventID)
-		if err != nil {
-			return err
-		}
-		baseCurrentBranchToken := baseCurrentVersionHistory.GetBranchToken()
-		baseNextEventID := baseMutableState.GetNextEventID()
-
-		err = t.historyService.workflowResetter.resetWorkflow(
-			ctx,
-			domainID,
-			workflowID,
-			baseRunID,
-			baseCurrentBranchToken,
-			baseRebuildLastEventID,
-			baseRebuildLastEventVersion,
-			baseNextEventID,
-			resetRunID,
-			uuid.New(),
-			newNDCWorkflow(
-				ctx,
-				t.domainCache,
-				t.shard.GetClusterMetadata(),
-				currentContext,
-				currentMutableState,
-				noopReleaseFn, // this is fine since caller will defer on release
-			),
-			reason,
-			nil,
-		)
-	}
-
-	switch err.(type) {
-	case nil:
-		return nil
-
-	case *serviceerror.InvalidArgument:
-		// This means the reset point is corrupted and not retry able.
-		// There must be a bug in our system that we must fix.(for example, history is not the same in active/passive)
-		t.metricsClient.IncCounter(metrics.TransferQueueProcessorScope, metrics.AutoResetPointCorruptionCounter)
-		logger.Error("Auto-Reset workflow failed and not retryable. The reset point is corrupted.", tag.Error(err))
-		return nil
-
-	default:
-		// log this error and retry
-		logger.Error("Auto-Reset workflow failed", tag.Error(err))
-		return err
-	}
-}
-
-func (t *transferQueueActiveProcessorImpl) processParentClosePolicy(
-	domainID string,
-	domainName string,
-	childInfos map[int64]*persistence.ChildExecutionInfo,
-) error {
-
-	if len(childInfos) == 0 {
-		return nil
-	}
-
-	scope := t.metricsClient.Scope(metrics.TransferActiveTaskCloseExecutionScope)
-
-	if t.shard.GetConfig().EnableParentClosePolicyWorker() &&
-		len(childInfos) >= t.shard.GetConfig().ParentClosePolicyThreshold(domainName) {
-
-		executions := make([]parentclosepolicy.RequestDetail, 0, len(childInfos))
-		for _, childInfo := range childInfos {
-			if enums.ParentClosePolicy(childInfo.ParentClosePolicy) == enums.ParentClosePolicyAbandon {
-				continue
-			}
-
-			executions = append(executions, parentclosepolicy.RequestDetail{
-				WorkflowID: childInfo.StartedWorkflowID,
-				RunID:      childInfo.StartedRunID,
-				Policy:     enums.ParentClosePolicy(childInfo.ParentClosePolicy),
-			})
-		}
-
-		if len(executions) == 0 {
-			return nil
-		}
-
-		request := parentclosepolicy.Request{
-			DomainUUID: domainID,
-			DomainName: domainName,
-			Executions: executions,
-		}
-		return t.parentClosePolicyClient.SendParentClosePolicyRequest(request)
-	}
-
-	for _, childInfo := range childInfos {
-		if err := t.applyParentClosePolicy(
-			domainID,
-			domainName,
-			childInfo,
-		); err != nil {
-			if _, ok := err.(*serviceerror.NotFound); !ok {
-				scope.IncCounter(metrics.ParentClosePolicyProcessorFailures)
-				return err
-			}
-		}
-		scope.IncCounter(metrics.ParentClosePolicyProcessorSuccess)
-	}
-	return nil
-}
-
-func (t *transferQueueActiveProcessorImpl) applyParentClosePolicy(
-	domainID string,
-	domainName string,
-	childInfo *persistence.ChildExecutionInfo,
-) error {
-
-	ctx, cancel := context.WithTimeout(context.Background(), transferActiveTaskDefaultTimeout)
-	defer cancel()
-
-	switch childInfo.ParentClosePolicy {
-	case enums.ParentClosePolicyAbandon:
-		// noop
-		return nil
-
-	case enums.ParentClosePolicyTerminate:
-		_, err := t.historyClient.TerminateWorkflowExecution(ctx, &historyservice.TerminateWorkflowExecutionRequest{
-			DomainUUID: domainID,
-			TerminateRequest: &workflowservice.TerminateWorkflowExecutionRequest{
-				Domain: domainName,
-				WorkflowExecution: &commonproto.WorkflowExecution{
-					WorkflowId: childInfo.StartedWorkflowID,
-					RunId:      childInfo.StartedRunID,
-				},
-				Reason:   "by parent close policy",
-				Identity: identityHistoryService,
-			},
-		})
-		return err
-
-	case enums.ParentClosePolicyRequestCancel:
-		_, err := t.historyClient.RequestCancelWorkflowExecution(ctx, &historyservice.RequestCancelWorkflowExecutionRequest{
-			DomainUUID: domainID,
-			CancelRequest: &workflowservice.RequestCancelWorkflowExecutionRequest{
-				Domain: domainName,
-				WorkflowExecution: &commonproto.WorkflowExecution{
-					WorkflowId: childInfo.StartedWorkflowID,
-					RunId:      childInfo.StartedRunID,
-				},
-				Identity: identityHistoryService,
-			},
-		})
-		return err
-	default:
-		return serviceerror.NewInternal(fmt.Sprintf("unknown parent close policy: %v", childInfo.ParentClosePolicy))
-	}
-=======
 	// TODO: task metricScope should be determined when creating taskInfo
 	metricScope := t.getTransferTaskMetricsScope(taskInfo.task.GetTaskType(), true)
 	return metricScope, t.taskExecutor.execute(taskInfo.task, taskInfo.shouldProcessTask)
->>>>>>> 3973b054
 }
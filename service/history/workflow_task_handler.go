// The MIT License
//
// Copyright (c) 2020 Temporal Technologies Inc.  All rights reserved.
//
// Copyright (c) 2020 Uber Technologies, Inc.
//
// Permission is hereby granted, free of charge, to any person obtaining a copy
// of this software and associated documentation files (the "Software"), to deal
// in the Software without restriction, including without limitation the rights
// to use, copy, modify, merge, publish, distribute, sublicense, and/or sell
// copies of the Software, and to permit persons to whom the Software is
// furnished to do so, subject to the following conditions:
//
// The above copyright notice and this permission notice shall be included in
// all copies or substantial portions of the Software.
//
// THE SOFTWARE IS PROVIDED "AS IS", WITHOUT WARRANTY OF ANY KIND, EXPRESS OR
// IMPLIED, INCLUDING BUT NOT LIMITED TO THE WARRANTIES OF MERCHANTABILITY,
// FITNESS FOR A PARTICULAR PURPOSE AND NONINFRINGEMENT. IN NO EVENT SHALL THE
// AUTHORS OR COPYRIGHT HOLDERS BE LIABLE FOR ANY CLAIM, DAMAGES OR OTHER
// LIABILITY, WHETHER IN AN ACTION OF CONTRACT, TORT OR OTHERWISE, ARISING FROM,
// OUT OF OR IN CONNECTION WITH THE SOFTWARE OR THE USE OR OTHER DEALINGS IN
// THE SOFTWARE.

package history

import (
	"context"
	"fmt"
	"time"

	"github.com/pborman/uuid"
	commandpb "go.temporal.io/api/command/v1"
	commonpb "go.temporal.io/api/common/v1"
	enumspb "go.temporal.io/api/enums/v1"
	failurepb "go.temporal.io/api/failure/v1"
	protocolpb "go.temporal.io/api/protocol/v1"
	"go.temporal.io/api/serviceerror"
	"go.temporal.io/api/workflowservice/v1"
	"google.golang.org/protobuf/proto"

	"go.temporal.io/server/common/definition"

	"go.temporal.io/server/common/tasktoken"
	"go.temporal.io/server/internal/effect"
	"go.temporal.io/server/internal/protocol"
	"go.temporal.io/server/service/history/workflow/update"

	"go.temporal.io/server/api/historyservice/v1"
	"go.temporal.io/server/common"
	"go.temporal.io/server/common/backoff"
	"go.temporal.io/server/common/collection"
	"go.temporal.io/server/common/enums"
	"go.temporal.io/server/common/failure"
	"go.temporal.io/server/common/log"
	"go.temporal.io/server/common/log/tag"
	"go.temporal.io/server/common/metrics"
	"go.temporal.io/server/common/namespace"
	"go.temporal.io/server/common/payload"
	"go.temporal.io/server/common/payloads"
	"go.temporal.io/server/common/searchattribute"
	"go.temporal.io/server/service/history/configs"
	"go.temporal.io/server/service/history/shard"
	"go.temporal.io/server/service/history/workflow"
)

type (
	commandAttrValidationFn func() (enumspb.WorkflowTaskFailedCause, error)

	workflowTaskHandlerImpl struct {
		identity                string
		workflowTaskCompletedID int64

		// internal state
		hasBufferedEvents               bool
		workflowTaskFailedCause         *workflowTaskFailedCause
		activityNotStartedCancelled     bool
		newMutableState                 workflow.MutableState
		stopProcessing                  bool // should stop processing any more commands
		mutableState                    workflow.MutableState
		effects                         effect.Controller
		initiatedChildExecutionsInBatch map[string]struct{} // Set of initiated child executions in the workflow task
		updateRegistry                  update.Registry

		// validation
		attrValidator                  *commandAttrValidator
		sizeLimitChecker               *workflowSizeChecker
		searchAttributesMapperProvider searchattribute.MapperProvider

		logger            log.Logger
		namespaceRegistry namespace.Registry
		metricsHandler    metrics.Handler
		config            *configs.Config
		shard             shard.Context
		tokenSerializer   common.TaskTokenSerializer
	}

	workflowTaskFailedCause struct {
		failedCause     enumspb.WorkflowTaskFailedCause
		causeErr        error
		workflowFailure *failurepb.Failure
	}

	workflowTaskResponseMutation func(
		resp *historyservice.RespondWorkflowTaskCompletedResponse,
	) error

	commandPostAction func(
		ctx context.Context,
	) (workflowTaskResponseMutation, error)

	handleCommandResponse struct {
		workflowTaskResponseMutation workflowTaskResponseMutation
		commandPostAction            commandPostAction
	}
)

func newWorkflowTaskHandler(
	identity string,
	workflowTaskCompletedID int64,
	mutableState workflow.MutableState,
	updateRegistry update.Registry,
	effects effect.Controller,
	attrValidator *commandAttrValidator,
	sizeLimitChecker *workflowSizeChecker,
	logger log.Logger,
	namespaceRegistry namespace.Registry,
	metricsHandler metrics.Handler,
	config *configs.Config,
	shard shard.Context,
	searchAttributesMapperProvider searchattribute.MapperProvider,
	hasBufferedEvents bool,
) *workflowTaskHandlerImpl {
	return &workflowTaskHandlerImpl{
		identity:                identity,
		workflowTaskCompletedID: workflowTaskCompletedID,

		// internal state
		hasBufferedEvents:               hasBufferedEvents,
		workflowTaskFailedCause:         nil,
		activityNotStartedCancelled:     false,
		newMutableState:                 nil,
		stopProcessing:                  false,
		mutableState:                    mutableState,
		effects:                         effects,
		initiatedChildExecutionsInBatch: make(map[string]struct{}),
		updateRegistry:                  updateRegistry,

		// validation
		attrValidator:                  attrValidator,
		sizeLimitChecker:               sizeLimitChecker,
		searchAttributesMapperProvider: searchAttributesMapperProvider,

		logger:            logger,
		namespaceRegistry: namespaceRegistry,
		metricsHandler: metricsHandler.WithTags(
			metrics.OperationTag(metrics.HistoryRespondWorkflowTaskCompletedScope),
			metrics.NamespaceTag(mutableState.GetNamespaceEntry().Name().String()),
		),
		config:          config,
		shard:           shard,
		tokenSerializer: common.NewProtoTaskTokenSerializer(),
	}
}

func (handler *workflowTaskHandlerImpl) handleCommands(
	ctx context.Context,
	commands []*commandpb.Command,
	msgs *collection.IndexedTakeList[string, *protocolpb.Message],
) ([]workflowTaskResponseMutation, error) {
	if err := handler.attrValidator.validateCommandSequence(
		commands,
	); err != nil {
		return nil, err
	}

	var mutations []workflowTaskResponseMutation
	var postActions []commandPostAction
	for _, command := range commands {
		response, err := handler.handleCommand(ctx, command, msgs)
		if err != nil || handler.stopProcessing {
			return nil, err
		}
		if response != nil {
			if response.workflowTaskResponseMutation != nil {
				mutations = append(mutations, response.workflowTaskResponseMutation)
			}
			if response.commandPostAction != nil {
				postActions = append(postActions, response.commandPostAction)
			}
		}
	}

	// For every update.Acceptance and update.Respond (i.e. update completion) messages
	// there should be a corresponding PROTOCOL_MESSAGE command. These messages are processed together
	// with this command and, at this point, should be processed already.
	// Therefore, remaining messages should be only update.Rejection.
	// However, PROTOCOL_MESSAGE command is not required by server. If it is not present,
	// update.Acceptance and update.Respond messages will be processed after all commands in order they are in request.
	for _, msg := range msgs.TakeRemaining() {
		err := handler.handleMessage(ctx, msg)
		if err != nil || handler.stopProcessing {
			return nil, err
		}
	}

	for _, postAction := range postActions {
		mutation, err := postAction(ctx)
		if err != nil || handler.stopProcessing {
			return nil, err
		}
		if mutation != nil {
			mutations = append(mutations, mutation)
		}
	}

	return mutations, nil
}

func (handler *workflowTaskHandlerImpl) rejectUnprocessedUpdates(
	ctx context.Context,
	workflowTaskScheduledEventID int64,
	wtHeartbeat bool,
	wfKey definition.WorkflowKey,
	workerIdentity string,
) error {

	// If server decided to fail WT (instead of completing), don't reject updates.
	// New WT will be created, and it will deliver these updates again to the worker.
	// Worker will do full history replay, and updates should be delivered again.
	if handler.workflowTaskFailedCause != nil {
		return nil
	}

	// If WT is a heartbeat WT, then it doesn't have to have messages.
	if wtHeartbeat {
		return nil
	}

	// If worker has just completed workflow with one of the WF completion command,
	// then it might skip processing some updates. In this case, it doesn't indicate old SDK or bug.
	// All unprocessed updates will be rejected with "workflow is closing" reason though.
	if !handler.mutableState.IsWorkflowExecutionRunning() {
		return nil
	}

	rejectedUpdateIDs, err := handler.updateRegistry.RejectUnprocessed(
		ctx,
		workflow.WithEffects(handler.effects, handler.mutableState))

	if err != nil {
		return err
	}

	if len(rejectedUpdateIDs) > 0 {
		handler.logger.Warn(
			"Workflow task completed w/o processing updates.",
			tag.WorkflowNamespaceID(wfKey.NamespaceID),
			tag.WorkflowID(wfKey.WorkflowID),
			tag.WorkflowRunID(wfKey.RunID),
			tag.WorkflowEventID(workflowTaskScheduledEventID),
			tag.NewStringTag("worker-identity", workerIdentity),
			tag.NewStringsTag("update-ids", rejectedUpdateIDs),
		)
	}

	// At this point there must not be any updates in a Sent state.
	// All updates which were sent on this WT are processed by worker or rejected by server.
	return nil
}

//revive:disable:cyclomatic grandfathered
func (handler *workflowTaskHandlerImpl) handleCommand(
	ctx context.Context,
	command *commandpb.Command,
	msgs *collection.IndexedTakeList[string, *protocolpb.Message],
) (*handleCommandResponse, error) {

	metrics.CommandCounter.With(handler.metricsHandler).
		Record(1, metrics.CommandTypeTag(command.GetCommandType().String()))

	switch command.GetCommandType() {
	case enumspb.COMMAND_TYPE_SCHEDULE_ACTIVITY_TASK:
		return handler.handleCommandScheduleActivity(ctx, command.GetScheduleActivityTaskCommandAttributes())

	case enumspb.COMMAND_TYPE_COMPLETE_WORKFLOW_EXECUTION:
		return nil, handler.handleCommandCompleteWorkflow(ctx, command.GetCompleteWorkflowExecutionCommandAttributes())

	case enumspb.COMMAND_TYPE_FAIL_WORKFLOW_EXECUTION:
		return nil, handler.handleCommandFailWorkflow(ctx, command.GetFailWorkflowExecutionCommandAttributes())

	case enumspb.COMMAND_TYPE_CANCEL_WORKFLOW_EXECUTION:
		return nil, handler.handleCommandCancelWorkflow(ctx, command.GetCancelWorkflowExecutionCommandAttributes())

	case enumspb.COMMAND_TYPE_START_TIMER:
		return nil, handler.handleCommandStartTimer(ctx, command.GetStartTimerCommandAttributes())

	case enumspb.COMMAND_TYPE_REQUEST_CANCEL_ACTIVITY_TASK:
		return nil, handler.handleCommandRequestCancelActivity(ctx, command.GetRequestCancelActivityTaskCommandAttributes())

	case enumspb.COMMAND_TYPE_CANCEL_TIMER:
		return nil, handler.handleCommandCancelTimer(ctx, command.GetCancelTimerCommandAttributes())

	case enumspb.COMMAND_TYPE_RECORD_MARKER:
		return nil, handler.handleCommandRecordMarker(ctx, command.GetRecordMarkerCommandAttributes())

	case enumspb.COMMAND_TYPE_REQUEST_CANCEL_EXTERNAL_WORKFLOW_EXECUTION:
		return nil, handler.handleCommandRequestCancelExternalWorkflow(ctx, command.GetRequestCancelExternalWorkflowExecutionCommandAttributes())

	case enumspb.COMMAND_TYPE_SIGNAL_EXTERNAL_WORKFLOW_EXECUTION:
		return nil, handler.handleCommandSignalExternalWorkflow(ctx, command.GetSignalExternalWorkflowExecutionCommandAttributes())

	case enumspb.COMMAND_TYPE_CONTINUE_AS_NEW_WORKFLOW_EXECUTION:
		return nil, handler.handleCommandContinueAsNewWorkflow(ctx, command.GetContinueAsNewWorkflowExecutionCommandAttributes())

	case enumspb.COMMAND_TYPE_START_CHILD_WORKFLOW_EXECUTION:
		return nil, handler.handleCommandStartChildWorkflow(ctx, command.GetStartChildWorkflowExecutionCommandAttributes())

	case enumspb.COMMAND_TYPE_UPSERT_WORKFLOW_SEARCH_ATTRIBUTES:
		return nil, handler.handleCommandUpsertWorkflowSearchAttributes(ctx, command.GetUpsertWorkflowSearchAttributesCommandAttributes())

	case enumspb.COMMAND_TYPE_MODIFY_WORKFLOW_PROPERTIES:
		return nil, handler.handleCommandModifyWorkflowProperties(ctx, command.GetModifyWorkflowPropertiesCommandAttributes())

	case enumspb.COMMAND_TYPE_PROTOCOL_MESSAGE:
		return nil, handler.handleCommandProtocolMessage(ctx, command.GetProtocolMessageCommandAttributes(), msgs)

	default:
		return nil, serviceerror.NewInvalidArgument(fmt.Sprintf("Unknown command type: %v", command.GetCommandType()))
	}
}

func (handler *workflowTaskHandlerImpl) handleMessage(
	ctx context.Context,
	message *protocolpb.Message,
) error {
	protocolType, msgType, err := protocol.Identify(message)
	if err != nil {
		return serviceerror.NewInvalidArgument(err.Error())
	}
	if err := handler.sizeLimitChecker.checkIfPayloadSizeExceedsLimit(
		// TODO (alex-update): Should use MessageTypeTag here but then it needs to be another metric name too.
		metrics.CommandTypeTag(msgType.String()),
		proto.Size(message.Body),
		fmt.Sprintf("Message type %v exceeds size limit.", msgType),
	); err != nil {
		return handler.failWorkflow(enumspb.WORKFLOW_TASK_FAILED_CAUSE_BAD_UPDATE_WORKFLOW_EXECUTION_MESSAGE, err)
	}

	switch protocolType {
	case update.ProtocolV1:
		upd, ok := handler.updateRegistry.Find(ctx, message.ProtocolInstanceId)
		if !ok {
			return handler.failWorkflowTask(
				enumspb.WORKFLOW_TASK_FAILED_CAUSE_BAD_UPDATE_WORKFLOW_EXECUTION_MESSAGE,
				serviceerror.NewNotFound(fmt.Sprintf("update %q not found", message.ProtocolInstanceId)))
		}

		if err := upd.OnProtocolMessage(
			ctx,
			message,
			workflow.WithEffects(handler.effects, handler.mutableState)); err != nil {
			return handler.failWorkflowTaskOnInvalidArgument(
				enumspb.WORKFLOW_TASK_FAILED_CAUSE_BAD_UPDATE_WORKFLOW_EXECUTION_MESSAGE, err)
		}
	default:
		return handler.failWorkflowTask(
			enumspb.WORKFLOW_TASK_FAILED_CAUSE_BAD_UPDATE_WORKFLOW_EXECUTION_MESSAGE,
			serviceerror.NewInvalidArgument(fmt.Sprintf("unsupported protocol type %q", protocolType)))
	}

	return nil
}

func (handler *workflowTaskHandlerImpl) handleCommandProtocolMessage(
	ctx context.Context,
	attr *commandpb.ProtocolMessageCommandAttributes,
	msgs *collection.IndexedTakeList[string, *protocolpb.Message],
) error {
	metrics.CommandCounter.With(handler.metricsHandler).Record(1)

	executionInfo := handler.mutableState.GetExecutionInfo()
	namespaceID := namespace.ID(executionInfo.NamespaceId)

	if err := handler.validateCommandAttr(
		func() (enumspb.WorkflowTaskFailedCause, error) {
			return handler.attrValidator.validateProtocolMessageAttributes(
				namespaceID,
				attr,
				executionInfo.WorkflowRunTimeout,
			)
		},
	); err != nil || handler.stopProcessing {
		return err
	}

	if msg, ok := msgs.Take(attr.MessageId); ok {
		return handler.handleMessage(ctx, msg)
	}
	return handler.failWorkflowTask(
		enumspb.WORKFLOW_TASK_FAILED_CAUSE_BAD_UPDATE_WORKFLOW_EXECUTION_MESSAGE,
		serviceerror.NewInvalidArgument(fmt.Sprintf("ProtocolMessageCommand referenced absent message ID %q", attr.MessageId)),
	)
}

func (handler *workflowTaskHandlerImpl) handleCommandScheduleActivity(
	_ context.Context,
	attr *commandpb.ScheduleActivityTaskCommandAttributes,
) (*handleCommandResponse, error) {
	metrics.CommandCounter.With(handler.metricsHandler).Record(1)

	executionInfo := handler.mutableState.GetExecutionInfo()
	namespaceID := namespace.ID(executionInfo.NamespaceId)

	if err := handler.validateCommandAttr(
		func() (enumspb.WorkflowTaskFailedCause, error) {
			return handler.attrValidator.validateActivityScheduleAttributes(
				namespaceID,
				attr,
				executionInfo.WorkflowRunTimeout,
			)
		},
	); err != nil || handler.stopProcessing {
		return nil, err
	}

<<<<<<< HEAD
	// TODO: relax this restriction after matching can support this
	if attr.UseWorkflowBuildId && attr.TaskQueue.GetName() != "" && attr.TaskQueue.Name != handler.mutableState.GetExecutionInfo().TaskQueue {
		err := serviceerror.NewInvalidArgument("Activity with UseCompatibleVersion cannot run on different task queue.")
		return nil, handler.failWorkflowTask(enumspb.WORKFLOW_TASK_FAILED_CAUSE_BAD_SCHEDULE_ACTIVITY_ATTRIBUTES, err)
=======
	if handler.mutableState.GetAssignedBuildId() == "" {
		// TODO: this is supported in new versioning [cleanup-old-wv]
		if attr.UseWorkflowBuildId && attr.TaskQueue.GetName() != "" && attr.TaskQueue.Name != handler.mutableState.GetExecutionInfo().TaskQueue {
			err := serviceerror.NewInvalidArgument("Activity with UseCompatibleVersion cannot run on different task queue.")
			return nil, handler.failWorkflow(enumspb.WORKFLOW_TASK_FAILED_CAUSE_BAD_SCHEDULE_ACTIVITY_ATTRIBUTES, err)
		}
>>>>>>> 4da7e4c9
	}

	if err := handler.sizeLimitChecker.checkIfPayloadSizeExceedsLimit(
		metrics.CommandTypeTag(enumspb.COMMAND_TYPE_SCHEDULE_ACTIVITY_TASK.String()),
		attr.GetInput().Size(),
		"ScheduleActivityTaskCommandAttributes.Input exceeds size limit.",
	); err != nil {
		return nil, handler.failWorkflow(enumspb.WORKFLOW_TASK_FAILED_CAUSE_BAD_SCHEDULE_ACTIVITY_ATTRIBUTES, err)
	}
	if err := handler.sizeLimitChecker.checkIfNumPendingActivitiesExceedsLimit(); err != nil {
		return nil, handler.failWorkflowTask(enumspb.WORKFLOW_TASK_FAILED_CAUSE_PENDING_ACTIVITIES_LIMIT_EXCEEDED, err)
	}

	enums.SetDefaultTaskQueueKind(&attr.GetTaskQueue().Kind)

	namespace := handler.mutableState.GetNamespaceEntry().Name().String()

	oldVersioningUsed := handler.mutableState.GetMostRecentWorkerVersionStamp().GetUseVersioning()
	newVersioningUsed := handler.mutableState.GetExecutionInfo().GetAssignedBuildId() != ""
	versioningUsed := oldVersioningUsed || newVersioningUsed

	// Enable eager activity start if dynamic config enables it and either 1. workflow doesn't use versioning,
	// or 2. workflow uses versioning and activity intends to use a compatible version (since a
	// worker is obviously compatible with itself and we are okay dispatching an eager task knowing that there may be a
	// newer "default" compatible version).
	// Note that if `UseWorkflowBuildId` is false, it implies that the activity should run on the "default" version
	// for the task queue.
	eagerStartActivity := attr.RequestEagerExecution && handler.config.EnableActivityEagerExecution(namespace) &&
<<<<<<< HEAD
		(!handler.mutableState.GetWorkerVersionStamp().GetUseVersioning() || attr.UseWorkflowBuildId)
=======
		(!versioningUsed || attr.UseWorkflowBuildId)
>>>>>>> 4da7e4c9

	_, _, err := handler.mutableState.AddActivityTaskScheduledEvent(
		handler.workflowTaskCompletedID,
		attr,
		eagerStartActivity,
	)
	if err != nil {
		return nil, handler.failWorkflowTaskOnInvalidArgument(enumspb.WORKFLOW_TASK_FAILED_CAUSE_SCHEDULE_ACTIVITY_DUPLICATE_ID, err)
	}

	if !eagerStartActivity {
		return &handleCommandResponse{}, nil
	}

	return &handleCommandResponse{
		commandPostAction: func(ctx context.Context) (workflowTaskResponseMutation, error) {
			return handler.handlePostCommandEagerExecuteActivity(ctx, attr)
		},
	}, nil
}

func (handler *workflowTaskHandlerImpl) handlePostCommandEagerExecuteActivity(
	_ context.Context,
	attr *commandpb.ScheduleActivityTaskCommandAttributes,
) (workflowTaskResponseMutation, error) {
	if !handler.mutableState.IsWorkflowExecutionRunning() {
		// workflow closed in the same workflow task
		// this function is executed as a callback after all workflow commands
		// are handled, so need to check for workflow completion case.
		return nil, nil
	}

	ai, ok := handler.mutableState.GetActivityByActivityID(attr.ActivityId)
	if !ok {
		// activity cancelled in the same worflow task
		return nil, nil
	}

	var stamp *commonpb.WorkerVersionStamp
	// eager activity always uses workflow's build ID
	buildId := handler.mutableState.GetAssignedBuildId()
	stamp = &commonpb.WorkerVersionStamp{UseVersioning: buildId != "", BuildId: buildId}

	if _, err := handler.mutableState.AddActivityTaskStartedEvent(
		ai,
		ai.GetScheduledEventId(),
		uuid.New(),
		handler.identity,
		stamp,
	); err != nil {
		return nil, err
	}

	executionInfo := handler.mutableState.GetExecutionInfo()
	namespaceID := namespace.ID(executionInfo.NamespaceId)
	runID := handler.mutableState.GetExecutionState().RunId

	shardClock, err := handler.shard.NewVectorClock()
	if err != nil {
		return nil, err
	}

	taskToken := tasktoken.NewActivityTaskToken(
		namespaceID.String(),
		executionInfo.WorkflowId,
		runID,
		ai.GetScheduledEventId(),
		attr.ActivityId,
		attr.ActivityType.GetName(),
		ai.Attempt,
		shardClock,
		ai.Version,
	)
	serializedToken, err := handler.tokenSerializer.Serialize(taskToken)
	if err != nil {
		return nil, err
	}

	activityTask := &workflowservice.PollActivityTaskQueueResponse{
		ActivityId:   attr.ActivityId,
		ActivityType: attr.ActivityType,
		Header:       attr.Header,
		Input:        attr.Input,
		WorkflowExecution: &commonpb.WorkflowExecution{
			WorkflowId: executionInfo.WorkflowId,
			RunId:      runID,
		},
		CurrentAttemptScheduledTime: ai.ScheduledTime,
		ScheduledTime:               ai.ScheduledTime,
		ScheduleToCloseTimeout:      attr.ScheduleToCloseTimeout,
		StartedTime:                 ai.StartedTime,
		StartToCloseTimeout:         attr.StartToCloseTimeout,
		HeartbeatTimeout:            attr.HeartbeatTimeout,
		TaskToken:                   serializedToken,
		Attempt:                     ai.Attempt,
		HeartbeatDetails:            ai.LastHeartbeatDetails,
		WorkflowType:                handler.mutableState.GetWorkflowType(),
		WorkflowNamespace:           handler.mutableState.GetNamespaceEntry().Name().String(),
	}
	metrics.ActivityEagerExecutionCounter.With(handler.metricsHandler).Record(
		1,
		metrics.NamespaceTag(string(handler.mutableState.GetNamespaceEntry().Name())),
		metrics.TaskQueueTag(ai.TaskQueue),
	)

	return func(resp *historyservice.RespondWorkflowTaskCompletedResponse) error {
		resp.ActivityTasks = append(resp.ActivityTasks, activityTask)
		return nil
	}, nil
}

func (handler *workflowTaskHandlerImpl) handleCommandRequestCancelActivity(
	_ context.Context,
	attr *commandpb.RequestCancelActivityTaskCommandAttributes,
) error {
	metrics.CommandCounter.With(handler.metricsHandler).Record(1)

	if err := handler.validateCommandAttr(
		func() (enumspb.WorkflowTaskFailedCause, error) {
			return handler.attrValidator.validateActivityCancelAttributes(attr)
		},
	); err != nil || handler.stopProcessing {
		return err
	}

	scheduledEventID := attr.GetScheduledEventId()
	actCancelReqEvent, ai, err := handler.mutableState.AddActivityTaskCancelRequestedEvent(
		handler.workflowTaskCompletedID,
		scheduledEventID,
		handler.identity,
	)
	if err != nil {
		return handler.failWorkflowTaskOnInvalidArgument(enumspb.WORKFLOW_TASK_FAILED_CAUSE_BAD_REQUEST_CANCEL_ACTIVITY_ATTRIBUTES, err)
	}
	if ai != nil {
		// If ai is nil, the activity has already been canceled/completed/timedout. The cancel request
		// will be recorded in the history, but no further action will be taken.

		if ai.StartedEventId == common.EmptyEventID {
			// We haven't started the activity yet, we can cancel the activity right away and
			// schedule a workflow task to ensure the workflow makes progress.
			_, err = handler.mutableState.AddActivityTaskCanceledEvent(
				ai.ScheduledEventId,
				ai.StartedEventId,
				actCancelReqEvent.GetEventId(),
				payloads.EncodeString(activityCancellationMsgActivityNotStarted),
				handler.identity,
			)
			if err != nil {
				return err
			}
			handler.activityNotStartedCancelled = true
		}
	}
	return nil
}

func (handler *workflowTaskHandlerImpl) handleCommandStartTimer(
	_ context.Context,
	attr *commandpb.StartTimerCommandAttributes,
) error {
	metrics.CommandCounter.With(handler.metricsHandler).Record(1)

	if err := handler.validateCommandAttr(
		func() (enumspb.WorkflowTaskFailedCause, error) {
			return handler.attrValidator.validateTimerScheduleAttributes(attr)
		},
	); err != nil || handler.stopProcessing {
		return err
	}

	_, _, err := handler.mutableState.AddTimerStartedEvent(handler.workflowTaskCompletedID, attr)
	if err != nil {
		return handler.failWorkflowTaskOnInvalidArgument(enumspb.WORKFLOW_TASK_FAILED_CAUSE_START_TIMER_DUPLICATE_ID, err)
	}
	return nil
}

func (handler *workflowTaskHandlerImpl) handleCommandCompleteWorkflow(
	ctx context.Context,
	attr *commandpb.CompleteWorkflowExecutionCommandAttributes,
) error {
	metrics.CommandCounter.With(handler.metricsHandler).Record(1)

	if handler.hasBufferedEvents {
		return handler.failWorkflowTask(enumspb.WORKFLOW_TASK_FAILED_CAUSE_UNHANDLED_COMMAND, nil)
	}

	if err := handler.validateCommandAttr(
		func() (enumspb.WorkflowTaskFailedCause, error) {
			return handler.attrValidator.validateCompleteWorkflowExecutionAttributes(attr)
		},
	); err != nil || handler.stopProcessing {
		return err
	}

	if err := handler.sizeLimitChecker.checkIfPayloadSizeExceedsLimit(
		metrics.CommandTypeTag(enumspb.COMMAND_TYPE_COMPLETE_WORKFLOW_EXECUTION.String()),
		attr.GetResult().Size(),
		"CompleteWorkflowExecutionCommandAttributes.Result exceeds size limit.",
	); err != nil {
		return handler.failWorkflow(enumspb.WORKFLOW_TASK_FAILED_CAUSE_BAD_SCHEDULE_ACTIVITY_ATTRIBUTES, err)
	}

	// If the workflow task has more than one completion event than just pick the first one
	if !handler.mutableState.IsWorkflowExecutionRunning() {
		metrics.MultipleCompletionCommandsCounter.With(handler.metricsHandler).Record(1)
		handler.logger.Warn(
			"Multiple completion commands",
			tag.WorkflowCommandType(enumspb.COMMAND_TYPE_COMPLETE_WORKFLOW_EXECUTION),
			tag.ErrorTypeMultipleCompletionCommands,
		)
		return nil
	}

	cronBackoff := handler.mutableState.GetCronBackoffDuration()
	var newExecutionRunID string
	if cronBackoff != backoff.NoBackoff {
		newExecutionRunID = uuid.New()
	}

	// Always add workflow completed event to this one
	_, err := handler.mutableState.AddCompletedWorkflowEvent(handler.workflowTaskCompletedID, attr, newExecutionRunID)
	if err != nil {
		return err
	}

	// Check if this workflow has a cron schedule
	if cronBackoff != backoff.NoBackoff {
		return handler.handleCron(ctx, cronBackoff, attr.GetResult(), nil, newExecutionRunID)
	}

	return nil
}

func (handler *workflowTaskHandlerImpl) handleCommandFailWorkflow(
	ctx context.Context,
	attr *commandpb.FailWorkflowExecutionCommandAttributes,
) error {
	metrics.CommandCounter.With(handler.metricsHandler).Record(1)

	if handler.hasBufferedEvents {
		return handler.failWorkflowTask(enumspb.WORKFLOW_TASK_FAILED_CAUSE_UNHANDLED_COMMAND, nil)
	}

	if err := handler.validateCommandAttr(
		func() (enumspb.WorkflowTaskFailedCause, error) {
			return handler.attrValidator.validateFailWorkflowExecutionAttributes(attr)
		},
	); err != nil || handler.stopProcessing {
		return err
	}

	err := handler.sizeLimitChecker.checkIfPayloadSizeExceedsLimit(
		metrics.CommandTypeTag(enumspb.COMMAND_TYPE_FAIL_WORKFLOW_EXECUTION.String()),
		attr.GetFailure().Size(),
		"FailWorkflowExecutionCommandAttributes.Failure exceeds size limit.",
	)
	if err != nil {
		return handler.failWorkflow(enumspb.WORKFLOW_TASK_FAILED_CAUSE_BAD_FAIL_WORKFLOW_EXECUTION_ATTRIBUTES, err)
	}

	// If the workflow task has more than one completion event than just pick the first one
	if !handler.mutableState.IsWorkflowExecutionRunning() {
		metrics.MultipleCompletionCommandsCounter.With(handler.metricsHandler).Record(1)
		handler.logger.Warn(
			"Multiple completion commands",
			tag.WorkflowCommandType(enumspb.COMMAND_TYPE_FAIL_WORKFLOW_EXECUTION),
			tag.ErrorTypeMultipleCompletionCommands,
		)
		return nil
	}

	// First check retry policy to do a retry.
	retryBackoff, retryState := handler.mutableState.GetRetryBackoffDuration(attr.GetFailure())
	cronBackoff := backoff.NoBackoff
	if retryBackoff == backoff.NoBackoff {
		// If no retry, check cron.
		cronBackoff = handler.mutableState.GetCronBackoffDuration()
	}

	var newExecutionRunID string
	if retryBackoff != backoff.NoBackoff || cronBackoff != backoff.NoBackoff {
		newExecutionRunID = uuid.New()
	}

	// Always add workflow failed event
	if _, err = handler.mutableState.AddFailWorkflowEvent(
		handler.workflowTaskCompletedID,
		retryState,
		attr,
		newExecutionRunID,
	); err != nil {
		return err
	}

	// Handle retry or cron
	if retryBackoff != backoff.NoBackoff {
		return handler.handleRetry(ctx, retryBackoff, attr.GetFailure(), newExecutionRunID)
	} else if cronBackoff != backoff.NoBackoff {
		return handler.handleCron(ctx, cronBackoff, nil, attr.GetFailure(), newExecutionRunID)
	}

	// No retry or cron
	return nil
}

func (handler *workflowTaskHandlerImpl) handleCommandCancelTimer(
	_ context.Context,
	attr *commandpb.CancelTimerCommandAttributes,
) error {
	metrics.CommandCounter.With(handler.metricsHandler).Record(1)

	if err := handler.validateCommandAttr(
		func() (enumspb.WorkflowTaskFailedCause, error) {
			return handler.attrValidator.validateTimerCancelAttributes(attr)
		},
	); err != nil || handler.stopProcessing {
		return err
	}

	_, err := handler.mutableState.AddTimerCanceledEvent(
		handler.workflowTaskCompletedID,
		attr,
		handler.identity)
	if err != nil {
		return handler.failWorkflowTaskOnInvalidArgument(enumspb.WORKFLOW_TASK_FAILED_CAUSE_BAD_CANCEL_TIMER_ATTRIBUTES, err)
	}

	// In case the timer was cancelled and its TimerFired event was deleted from buffered events, attempt
	// to unset hasBufferedEvents to allow the workflow to complete.
	handler.hasBufferedEvents = handler.hasBufferedEvents && handler.mutableState.HasBufferedEvents()
	return nil
}

func (handler *workflowTaskHandlerImpl) handleCommandCancelWorkflow(
	ctx context.Context,
	attr *commandpb.CancelWorkflowExecutionCommandAttributes,
) error {
	metrics.CommandCounter.With(handler.metricsHandler).Record(1)

	if handler.hasBufferedEvents {
		return handler.failWorkflowTask(enumspb.WORKFLOW_TASK_FAILED_CAUSE_UNHANDLED_COMMAND, nil)
	}

	if err := handler.validateCommandAttr(
		func() (enumspb.WorkflowTaskFailedCause, error) {
			return handler.attrValidator.validateCancelWorkflowExecutionAttributes(attr)
		},
	); err != nil || handler.stopProcessing {
		return err
	}

	// If the workflow task has more than one completion event than just pick the first one
	if !handler.mutableState.IsWorkflowExecutionRunning() {
		metrics.MultipleCompletionCommandsCounter.With(handler.metricsHandler).Record(1)
		handler.logger.Warn(
			"Multiple completion commands",
			tag.WorkflowCommandType(enumspb.COMMAND_TYPE_CANCEL_WORKFLOW_EXECUTION),
			tag.ErrorTypeMultipleCompletionCommands,
		)
		return nil
	}

	_, err := handler.mutableState.AddWorkflowExecutionCanceledEvent(handler.workflowTaskCompletedID, attr)
	return err
}

func (handler *workflowTaskHandlerImpl) handleCommandRequestCancelExternalWorkflow(
	_ context.Context,
	attr *commandpb.RequestCancelExternalWorkflowExecutionCommandAttributes,
) error {
	metrics.CommandCounter.With(handler.metricsHandler).Record(1)

	executionInfo := handler.mutableState.GetExecutionInfo()
	namespaceID := namespace.ID(executionInfo.NamespaceId)
	targetNamespaceID := namespaceID
	if attr.GetNamespace() != "" {
		targetNamespaceEntry, err := handler.namespaceRegistry.GetNamespace(namespace.Name(attr.GetNamespace()))
		if err != nil {
			return err
		}
		targetNamespaceID = targetNamespaceEntry.ID()
	}

	if err := handler.validateCommandAttr(
		func() (enumspb.WorkflowTaskFailedCause, error) {
			return handler.attrValidator.validateCancelExternalWorkflowExecutionAttributes(
				namespaceID,
				targetNamespaceID,
				handler.initiatedChildExecutionsInBatch,
				attr,
			)
		},
	); err != nil || handler.stopProcessing {
		return err
	}
	if err := handler.sizeLimitChecker.checkIfNumPendingCancelRequestsExceedsLimit(); err != nil {
		return handler.failWorkflowTask(enumspb.WORKFLOW_TASK_FAILED_CAUSE_PENDING_REQUEST_CANCEL_LIMIT_EXCEEDED, err)
	}

	cancelRequestID := uuid.New()
	_, _, err := handler.mutableState.AddRequestCancelExternalWorkflowExecutionInitiatedEvent(
		handler.workflowTaskCompletedID, cancelRequestID, attr, targetNamespaceID,
	)

	return err
}

func (handler *workflowTaskHandlerImpl) handleCommandRecordMarker(
	_ context.Context,
	attr *commandpb.RecordMarkerCommandAttributes,
) error {
	metrics.CommandCounter.With(handler.metricsHandler).Record(1)

	if err := handler.validateCommandAttr(
		func() (enumspb.WorkflowTaskFailedCause, error) {
			return handler.attrValidator.validateRecordMarkerAttributes(attr)
		},
	); err != nil || handler.stopProcessing {
		return err
	}

	if err := handler.sizeLimitChecker.checkIfPayloadSizeExceedsLimit(
		metrics.CommandTypeTag(enumspb.COMMAND_TYPE_RECORD_MARKER.String()),
		common.GetPayloadsMapSize(attr.GetDetails()),
		"RecordMarkerCommandAttributes.Details exceeds size limit.",
	); err != nil {
		return handler.failWorkflow(enumspb.WORKFLOW_TASK_FAILED_CAUSE_BAD_RECORD_MARKER_ATTRIBUTES, err)
	}

	_, err := handler.mutableState.AddRecordMarkerEvent(handler.workflowTaskCompletedID, attr)
	return err
}

func (handler *workflowTaskHandlerImpl) handleCommandContinueAsNewWorkflow(
	ctx context.Context,
	attr *commandpb.ContinueAsNewWorkflowExecutionCommandAttributes,
) error {
	metrics.CommandCounter.With(handler.metricsHandler).Record(1)

	if handler.hasBufferedEvents {
		return handler.failWorkflowTask(enumspb.WORKFLOW_TASK_FAILED_CAUSE_UNHANDLED_COMMAND, nil)
	}

	namespaceName := handler.mutableState.GetNamespaceEntry().Name()

	unaliasedSas, err := searchattribute.UnaliasFields(
		handler.searchAttributesMapperProvider,
		attr.GetSearchAttributes(),
		namespaceName.String(),
	)
	if err != nil {
		return handler.failWorkflowTaskOnInvalidArgument(enumspb.WORKFLOW_TASK_FAILED_CAUSE_BAD_SEARCH_ATTRIBUTES, err)
	}
	if unaliasedSas != attr.GetSearchAttributes() {
		// Create a copy of the `attr` to avoid modification of original `attr`,
		// which can be needed again in case of retry.
		newAttr := common.CloneProto(attr)
		newAttr.SearchAttributes = unaliasedSas
		attr = newAttr
	}

	if err := handler.validateCommandAttr(
		func() (enumspb.WorkflowTaskFailedCause, error) {
			return handler.attrValidator.validateContinueAsNewWorkflowExecutionAttributes(
				namespaceName,
				attr,
				handler.mutableState.GetExecutionInfo(),
			)
		},
	); err != nil || handler.stopProcessing {
		return err
	}

<<<<<<< HEAD
	// TODO: relax this restriction after matching can support this
	if attr.InheritBuildId && attr.TaskQueue.GetName() != "" && attr.TaskQueue.Name != handler.mutableState.GetExecutionInfo().TaskQueue {
		err := serviceerror.NewInvalidArgument("ContinueAsNew with UseCompatibleVersion cannot run on different task queue.")
		return handler.failWorkflowTask(enumspb.WORKFLOW_TASK_FAILED_CAUSE_BAD_CONTINUE_AS_NEW_ATTRIBUTES, err)
=======
	if handler.mutableState.GetAssignedBuildId() == "" {
		// TODO: this is supported in new versioning [cleanup-old-wv]
		if attr.InheritBuildId && attr.TaskQueue.GetName() != "" && attr.TaskQueue.Name != handler.mutableState.GetExecutionInfo().TaskQueue {
			err := serviceerror.NewInvalidArgument("ContinueAsNew with UseCompatibleVersion cannot run on different task queue.")
			return handler.failWorkflow(enumspb.WORKFLOW_TASK_FAILED_CAUSE_BAD_CONTINUE_AS_NEW_ATTRIBUTES, err)
		}
>>>>>>> 4da7e4c9
	}

	if err := handler.sizeLimitChecker.checkIfPayloadSizeExceedsLimit(
		metrics.CommandTypeTag(enumspb.COMMAND_TYPE_CONTINUE_AS_NEW_WORKFLOW_EXECUTION.String()),
		attr.GetInput().Size(),
		"ContinueAsNewWorkflowExecutionCommandAttributes. Input exceeds size limit.",
	); err != nil {
		return handler.failWorkflow(enumspb.WORKFLOW_TASK_FAILED_CAUSE_BAD_CONTINUE_AS_NEW_ATTRIBUTES, err)
	}

	if err := handler.sizeLimitChecker.checkIfMemoSizeExceedsLimit(
		attr.GetMemo(),
		metrics.CommandTypeTag(enumspb.COMMAND_TYPE_CONTINUE_AS_NEW_WORKFLOW_EXECUTION.String()),
		"ContinueAsNewWorkflowExecutionCommandAttributes. Memo exceeds size limit.",
	); err != nil {
		return handler.failWorkflow(enumspb.WORKFLOW_TASK_FAILED_CAUSE_BAD_CONTINUE_AS_NEW_ATTRIBUTES, err)
	}

	// search attribute validation must be done after unaliasing keys
	if err := handler.sizeLimitChecker.checkIfSearchAttributesSizeExceedsLimit(
		attr.GetSearchAttributes(),
		namespaceName,
		metrics.CommandTypeTag(enumspb.COMMAND_TYPE_CONTINUE_AS_NEW_WORKFLOW_EXECUTION.String()),
	); err != nil {
		return handler.failWorkflow(enumspb.WORKFLOW_TASK_FAILED_CAUSE_BAD_CONTINUE_AS_NEW_ATTRIBUTES, err)
	}

	// If the workflow task has more than one completion event than just pick the first one
	if !handler.mutableState.IsWorkflowExecutionRunning() {
		metrics.MultipleCompletionCommandsCounter.With(handler.metricsHandler).Record(1)
		handler.logger.Warn(
			"Multiple completion commands",
			tag.WorkflowCommandType(enumspb.COMMAND_TYPE_CONTINUE_AS_NEW_WORKFLOW_EXECUTION),
			tag.ErrorTypeMultipleCompletionCommands,
		)
		return nil
	}

	// Extract parentNamespace, so it can be passed down to next run of workflow execution
	var parentNamespace namespace.Name
	if handler.mutableState.HasParentExecution() {
		parentNamespaceID := namespace.ID(handler.mutableState.GetExecutionInfo().ParentNamespaceId)
		parentNamespaceEntry, err := handler.namespaceRegistry.GetNamespaceByID(parentNamespaceID)
		if err == nil {
			parentNamespace = parentNamespaceEntry.Name()
		}
	}

	_, newMutableState, err := handler.mutableState.AddContinueAsNewEvent(
		ctx,
		handler.workflowTaskCompletedID,
		handler.workflowTaskCompletedID,
		parentNamespace,
		attr,
	)
	if err != nil {
		return err
	}

	handler.newMutableState = newMutableState
	return nil
}

func (handler *workflowTaskHandlerImpl) handleCommandStartChildWorkflow(
	_ context.Context,
	attr *commandpb.StartChildWorkflowExecutionCommandAttributes,
) error {
	metrics.CommandCounter.With(handler.metricsHandler).Record(1)

	parentNamespaceEntry := handler.mutableState.GetNamespaceEntry()
	parentNamespaceID := parentNamespaceEntry.ID()
	parentNamespace := parentNamespaceEntry.Name()
	targetNamespaceID := parentNamespaceID
	targetNamespace := parentNamespace
	if attr.GetNamespace() != "" {
		targetNamespaceEntry, err := handler.namespaceRegistry.GetNamespace(namespace.Name(attr.GetNamespace()))
		if err != nil {
			return err
		}
		targetNamespace = targetNamespaceEntry.Name()
		targetNamespaceID = targetNamespaceEntry.ID()
	} else {
		attr.Namespace = parentNamespace.String()
	}

	unaliasedSas, err := searchattribute.UnaliasFields(
		handler.searchAttributesMapperProvider,
		attr.GetSearchAttributes(),
		targetNamespace.String(),
	)
	if err != nil {
		return handler.failWorkflowTaskOnInvalidArgument(enumspb.WORKFLOW_TASK_FAILED_CAUSE_BAD_SEARCH_ATTRIBUTES, err)
	}
	if unaliasedSas != attr.GetSearchAttributes() {
		// Create a copy of the `attr` to avoid modification of original `attr`,
		// which can be needed again in case of retry.
		newAttr := common.CloneProto(attr)
		newAttr.SearchAttributes = unaliasedSas
		attr = newAttr
	}

	if err := handler.validateCommandAttr(
		func() (enumspb.WorkflowTaskFailedCause, error) {
			return handler.attrValidator.validateStartChildExecutionAttributes(
				parentNamespaceID,
				targetNamespaceID,
				targetNamespace,
				attr,
				handler.mutableState.GetExecutionInfo(),
				handler.config.DefaultWorkflowTaskTimeout,
			)
		},
	); err != nil || handler.stopProcessing {
		return err
	}

<<<<<<< HEAD
	// TODO: relax this restriction after matching can support this
	if attr.InheritBuildId && attr.TaskQueue.GetName() != "" && attr.TaskQueue.Name != handler.mutableState.GetExecutionInfo().TaskQueue {
		err := serviceerror.NewInvalidArgument("StartChildWorkflowExecution with UseCompatibleVersion cannot run on different task queue.")
		return handler.failWorkflowTask(enumspb.WORKFLOW_TASK_FAILED_CAUSE_BAD_START_CHILD_EXECUTION_ATTRIBUTES, err)
=======
	if handler.mutableState.GetAssignedBuildId() == "" {
		// TODO: this is supported in new versioning [cleanup-old-wv]
		if attr.InheritBuildId && attr.TaskQueue.GetName() != "" && attr.TaskQueue.Name != handler.mutableState.GetExecutionInfo().TaskQueue {
			err := serviceerror.NewInvalidArgument("StartChildWorkflowExecution with UseCompatibleVersion cannot run on different task queue.")
			return handler.failWorkflow(enumspb.WORKFLOW_TASK_FAILED_CAUSE_BAD_START_CHILD_EXECUTION_ATTRIBUTES, err)
		}
>>>>>>> 4da7e4c9
	}

	if err := handler.sizeLimitChecker.checkIfPayloadSizeExceedsLimit(
		metrics.CommandTypeTag(enumspb.COMMAND_TYPE_START_CHILD_WORKFLOW_EXECUTION.String()),
		attr.GetInput().Size(),
		"StartChildWorkflowExecutionCommandAttributes. Input exceeds size limit.",
	); err != nil {
		return handler.failWorkflow(enumspb.WORKFLOW_TASK_FAILED_CAUSE_BAD_START_CHILD_EXECUTION_ATTRIBUTES, err)
	}

	if err := handler.sizeLimitChecker.checkIfMemoSizeExceedsLimit(
		attr.GetMemo(),
		metrics.CommandTypeTag(enumspb.COMMAND_TYPE_START_CHILD_WORKFLOW_EXECUTION.String()),
		"StartChildWorkflowExecutionCommandAttributes.Memo exceeds size limit.",
	); err != nil {
		return handler.failWorkflow(enumspb.WORKFLOW_TASK_FAILED_CAUSE_BAD_START_CHILD_EXECUTION_ATTRIBUTES, err)
	}

	// search attribute validation must be done after unaliasing keys
	if err := handler.sizeLimitChecker.checkIfSearchAttributesSizeExceedsLimit(
		attr.GetSearchAttributes(),
		targetNamespace,
		metrics.CommandTypeTag(enumspb.COMMAND_TYPE_START_CHILD_WORKFLOW_EXECUTION.String()),
	); err != nil {
		return handler.failWorkflow(enumspb.WORKFLOW_TASK_FAILED_CAUSE_BAD_START_CHILD_EXECUTION_ATTRIBUTES, err)
	}

	// child workflow limit
	if err := handler.sizeLimitChecker.checkIfNumChildWorkflowsExceedsLimit(); err != nil {
		return handler.failWorkflowTask(enumspb.WORKFLOW_TASK_FAILED_CAUSE_PENDING_CHILD_WORKFLOWS_LIMIT_EXCEEDED, err)
	}

	enabled := handler.config.EnableParentClosePolicy(parentNamespace.String())
	if enabled {
		enums.SetDefaultParentClosePolicy(&attr.ParentClosePolicy)
	} else {
		attr.ParentClosePolicy = enumspb.PARENT_CLOSE_POLICY_ABANDON
	}

	enums.SetDefaultWorkflowIdReusePolicy(&attr.WorkflowIdReusePolicy)

	requestID := uuid.New()
	_, _, err = handler.mutableState.AddStartChildWorkflowExecutionInitiatedEvent(
		handler.workflowTaskCompletedID, requestID, attr, targetNamespaceID,
	)
	if err == nil {
		// Keep track of all child initiated commands in this workflow task to validate request cancel commands
		handler.initiatedChildExecutionsInBatch[attr.GetWorkflowId()] = struct{}{}
	}
	return err
}

func (handler *workflowTaskHandlerImpl) handleCommandSignalExternalWorkflow(
	_ context.Context,
	attr *commandpb.SignalExternalWorkflowExecutionCommandAttributes,
) error {
	metrics.CommandCounter.With(handler.metricsHandler).Record(1)

	executionInfo := handler.mutableState.GetExecutionInfo()
	namespaceID := namespace.ID(executionInfo.NamespaceId)
	targetNamespaceID := namespaceID
	if attr.GetNamespace() != "" {
		targetNamespaceEntry, err := handler.namespaceRegistry.GetNamespace(namespace.Name(attr.GetNamespace()))
		if err != nil {
			return err
		}
		targetNamespaceID = targetNamespaceEntry.ID()
	}

	if err := handler.validateCommandAttr(
		func() (enumspb.WorkflowTaskFailedCause, error) {
			return handler.attrValidator.validateSignalExternalWorkflowExecutionAttributes(
				namespaceID,
				targetNamespaceID,
				attr,
			)
		},
	); err != nil || handler.stopProcessing {
		return err
	}
	if err := handler.sizeLimitChecker.checkIfNumPendingSignalsExceedsLimit(); err != nil {
		return handler.failWorkflowTask(enumspb.WORKFLOW_TASK_FAILED_CAUSE_PENDING_SIGNALS_LIMIT_EXCEEDED, err)
	}

	if err := handler.sizeLimitChecker.checkIfPayloadSizeExceedsLimit(
		metrics.CommandTypeTag(enumspb.COMMAND_TYPE_SIGNAL_EXTERNAL_WORKFLOW_EXECUTION.String()),
		attr.GetInput().Size(),
		"SignalExternalWorkflowExecutionCommandAttributes.Input exceeds size limit.",
	); err != nil {
		return handler.failWorkflow(enumspb.WORKFLOW_TASK_FAILED_CAUSE_BAD_SIGNAL_WORKFLOW_EXECUTION_ATTRIBUTES, err)
	}

	signalRequestID := uuid.New() // for deduplicate
	_, _, err := handler.mutableState.AddSignalExternalWorkflowExecutionInitiatedEvent(
		handler.workflowTaskCompletedID, signalRequestID, attr, targetNamespaceID,
	)
	return err
}

func (handler *workflowTaskHandlerImpl) handleCommandUpsertWorkflowSearchAttributes(
	_ context.Context,
	attr *commandpb.UpsertWorkflowSearchAttributesCommandAttributes,
) error {
	metrics.CommandCounter.With(handler.metricsHandler).Record(1)

	// get namespace name
	executionInfo := handler.mutableState.GetExecutionInfo()
	namespaceID := namespace.ID(executionInfo.NamespaceId)
	namespaceEntry, err := handler.namespaceRegistry.GetNamespaceByID(namespaceID)
	if err != nil {
		return serviceerror.NewUnavailable(fmt.Sprintf("Unable to get namespace for namespaceID: %v.", namespaceID))
	}
	namespace := namespaceEntry.Name()

	unaliasedSas, err := searchattribute.UnaliasFields(
		handler.searchAttributesMapperProvider,
		attr.GetSearchAttributes(),
		namespace.String(),
	)
	if err != nil {
		return handler.failWorkflowTaskOnInvalidArgument(enumspb.WORKFLOW_TASK_FAILED_CAUSE_BAD_SEARCH_ATTRIBUTES, err)
	}
	if unaliasedSas != attr.GetSearchAttributes() {
		// Create a copy of the `attr` to avoid modification of original `attr`,
		// which can be needed again in case of retry.
		newAttr := common.CloneProto(attr)
		newAttr.SearchAttributes = unaliasedSas
		attr = newAttr
	}

	// valid search attributes for upsert
	if err := handler.validateCommandAttr(
		func() (enumspb.WorkflowTaskFailedCause, error) {
			return handler.attrValidator.validateUpsertWorkflowSearchAttributes(namespace, attr)
		},
	); err != nil || handler.stopProcessing {
		return err
	}

	// blob size limit check
	if err := handler.sizeLimitChecker.checkIfPayloadSizeExceedsLimit(
		metrics.CommandTypeTag(enumspb.COMMAND_TYPE_UPSERT_WORKFLOW_SEARCH_ATTRIBUTES.String()),
		payloadsMapSize(attr.GetSearchAttributes().GetIndexedFields()),
		"UpsertWorkflowSearchAttributesCommandAttributes exceeds size limit.",
	); err != nil {
		return handler.failWorkflow(enumspb.WORKFLOW_TASK_FAILED_CAUSE_BAD_SEARCH_ATTRIBUTES, err)
	}

	// new search attributes size limit check
	// search attribute validation must be done after unaliasing keys
	err = handler.sizeLimitChecker.checkIfSearchAttributesSizeExceedsLimit(
		&commonpb.SearchAttributes{
			IndexedFields: payload.MergeMapOfPayload(
				executionInfo.SearchAttributes,
				attr.GetSearchAttributes().GetIndexedFields(),
			),
		},
		namespace,
		metrics.CommandTypeTag(enumspb.COMMAND_TYPE_UPSERT_WORKFLOW_SEARCH_ATTRIBUTES.String()),
	)
	if err != nil {
		return handler.failWorkflow(enumspb.WORKFLOW_TASK_FAILED_CAUSE_BAD_SEARCH_ATTRIBUTES, err)
	}

	_, err = handler.mutableState.AddUpsertWorkflowSearchAttributesEvent(
		handler.workflowTaskCompletedID, attr,
	)
	return err
}

func (handler *workflowTaskHandlerImpl) handleCommandModifyWorkflowProperties(
	_ context.Context,
	attr *commandpb.ModifyWorkflowPropertiesCommandAttributes,
) error {
	metrics.CommandCounter.With(handler.metricsHandler).Record(1)

	// get namespace name
	executionInfo := handler.mutableState.GetExecutionInfo()
	namespaceID := namespace.ID(executionInfo.NamespaceId)
	namespaceEntry, err := handler.namespaceRegistry.GetNamespaceByID(namespaceID)
	if err != nil {
		return serviceerror.NewUnavailable(fmt.Sprintf("Unable to get namespace for namespaceID: %v.", namespaceID))
	}
	namespace := namespaceEntry.Name()

	// valid properties
	if err := handler.validateCommandAttr(
		func() (enumspb.WorkflowTaskFailedCause, error) {
			return handler.attrValidator.validateModifyWorkflowProperties(namespace, attr)
		},
	); err != nil || handler.stopProcessing {
		return err
	}

	// blob size limit check
	if err := handler.sizeLimitChecker.checkIfPayloadSizeExceedsLimit(
		metrics.CommandTypeTag(enumspb.COMMAND_TYPE_MODIFY_WORKFLOW_PROPERTIES.String()),
		payloadsMapSize(attr.GetUpsertedMemo().GetFields()),
		"ModifyWorkflowPropertiesCommandAttributes exceeds size limit.",
	); err != nil {
		return handler.failWorkflow(enumspb.WORKFLOW_TASK_FAILED_CAUSE_BAD_MODIFY_WORKFLOW_PROPERTIES_ATTRIBUTES, err)
	}

	// new memo size limit check
	err = handler.sizeLimitChecker.checkIfMemoSizeExceedsLimit(
		&commonpb.Memo{
			Fields: payload.MergeMapOfPayload(executionInfo.Memo, attr.GetUpsertedMemo().GetFields()),
		},
		metrics.CommandTypeTag(enumspb.COMMAND_TYPE_MODIFY_WORKFLOW_PROPERTIES.String()),
		"ModifyWorkflowPropertiesCommandAttributes. Memo exceeds size limit.",
	)
	if err != nil {
		return handler.failWorkflow(enumspb.WORKFLOW_TASK_FAILED_CAUSE_BAD_MODIFY_WORKFLOW_PROPERTIES_ATTRIBUTES, err)
	}

	_, err = handler.mutableState.AddWorkflowPropertiesModifiedEvent(
		handler.workflowTaskCompletedID, attr,
	)
	return err
}

func payloadsMapSize(fields map[string]*commonpb.Payload) int {
	result := 0

	for k, v := range fields {
		result += len(k)
		result += len(v.GetData())
	}
	return result
}

func (handler *workflowTaskHandlerImpl) handleRetry(
	ctx context.Context,
	backoffInterval time.Duration,
	failure *failurepb.Failure,
	newRunID string,
) error {
	startEvent, err := handler.mutableState.GetStartEvent(ctx)
	if err != nil {
		return err
	}
	startAttr := startEvent.GetWorkflowExecutionStartedEventAttributes()

	newMutableState := workflow.NewMutableStateInChain(
		handler.shard,
		handler.shard.GetEventsCache(),
		handler.shard.GetLogger(),
		handler.mutableState.GetNamespaceEntry(),
		handler.mutableState.GetWorkflowKey().WorkflowID,
		newRunID,
		handler.shard.GetTimeSource().Now(),
		handler.mutableState,
	)

	err = workflow.SetupNewWorkflowForRetryOrCron(
		ctx,
		handler.mutableState,
		newMutableState,
		newRunID,
		startAttr,
		nil,
		failure,
		backoffInterval,
		enumspb.CONTINUE_AS_NEW_INITIATOR_RETRY,
	)
	if err != nil {
		return err
	}

	err = newMutableState.SetHistoryTree(
		newMutableState.GetExecutionInfo().WorkflowExecutionTimeout,
		newMutableState.GetExecutionInfo().WorkflowRunTimeout,
		newRunID,
	)
	if err != nil {
		return err
	}

	handler.newMutableState = newMutableState
	return nil
}

func (handler *workflowTaskHandlerImpl) handleCron(
	ctx context.Context,
	backoffInterval time.Duration,
	lastCompletionResult *commonpb.Payloads,
	failure *failurepb.Failure,
	newRunID string,
) error {
	startEvent, err := handler.mutableState.GetStartEvent(ctx)
	if err != nil {
		return err
	}
	startAttr := startEvent.GetWorkflowExecutionStartedEventAttributes()

	if failure != nil {
		lastCompletionResult = startAttr.LastCompletionResult
	}

	newMutableState := workflow.NewMutableStateInChain(
		handler.shard,
		handler.shard.GetEventsCache(),
		handler.shard.GetLogger(),
		handler.mutableState.GetNamespaceEntry(),
		handler.mutableState.GetWorkflowKey().WorkflowID,
		newRunID,
		handler.shard.GetTimeSource().Now(),
		handler.mutableState,
	)

	err = workflow.SetupNewWorkflowForRetryOrCron(
		ctx,
		handler.mutableState,
		newMutableState,
		newRunID,
		startAttr,
		lastCompletionResult,
		failure,
		backoffInterval,
		enumspb.CONTINUE_AS_NEW_INITIATOR_CRON_SCHEDULE,
	)
	if err != nil {
		return err
	}

	err = newMutableState.SetHistoryTree(
		newMutableState.GetExecutionInfo().WorkflowExecutionTimeout,
		newMutableState.GetExecutionInfo().WorkflowRunTimeout,
		newRunID,
	)
	if err != nil {
		return err
	}

	handler.newMutableState = newMutableState
	return nil
}

func (handler *workflowTaskHandlerImpl) validateCommandAttr(
	validationFn commandAttrValidationFn,
) error {

	return handler.failWorkflowTaskOnInvalidArgument(validationFn())
}

func (handler *workflowTaskHandlerImpl) failWorkflowTaskOnInvalidArgument(
	wtFailedCause enumspb.WorkflowTaskFailedCause,
	err error,
) error {

	switch err.(type) {
	case *serviceerror.InvalidArgument:
		return handler.failWorkflowTask(wtFailedCause, err)
	default:
		return err
	}
}

func (handler *workflowTaskHandlerImpl) failWorkflowTask(
	failedCause enumspb.WorkflowTaskFailedCause,
	causeErr error,
) error {

	handler.workflowTaskFailedCause = newWorkflowTaskFailedCause(
		failedCause,
		causeErr,
		nil)
	handler.stopProcessing = true
	// NOTE: failWorkflowTask always return nil.
	//  It is important to clear returned error if WT needs to be failed to properly add WTFailed event.
	//  Handler will rely on stopProcessing flag and workflowTaskFailedCause field.
	return nil
}

func (handler *workflowTaskHandlerImpl) failWorkflow(
	failedCause enumspb.WorkflowTaskFailedCause,
	causeErr error,
) error {

	handler.workflowTaskFailedCause = newWorkflowTaskFailedCause(
		failedCause,
		causeErr,
		failure.NewServerFailure(causeErr.Error(), true))
	handler.stopProcessing = true
	// NOTE: failWorkflow always return nil.
	//  It is important to clear returned error if WT needs to be failed to properly add WTFailed and FailWorkflow events.
	//  Handler will rely on stopProcessing flag and workflowTaskFailedCause field.
	return nil
}

func newWorkflowTaskFailedCause(failedCause enumspb.WorkflowTaskFailedCause, causeErr error, workflowFailure *failurepb.Failure) *workflowTaskFailedCause {

	return &workflowTaskFailedCause{
		failedCause:     failedCause,
		causeErr:        causeErr,
		workflowFailure: workflowFailure,
	}
}

func (c *workflowTaskFailedCause) Message() string {

	if c.causeErr == nil {
		return c.failedCause.String()
	}

	return fmt.Sprintf("%v: %v", c.failedCause, c.causeErr.Error())
}<|MERGE_RESOLUTION|>--- conflicted
+++ resolved
@@ -424,19 +424,12 @@
 		return nil, err
 	}
 
-<<<<<<< HEAD
-	// TODO: relax this restriction after matching can support this
-	if attr.UseWorkflowBuildId && attr.TaskQueue.GetName() != "" && attr.TaskQueue.Name != handler.mutableState.GetExecutionInfo().TaskQueue {
-		err := serviceerror.NewInvalidArgument("Activity with UseCompatibleVersion cannot run on different task queue.")
-		return nil, handler.failWorkflowTask(enumspb.WORKFLOW_TASK_FAILED_CAUSE_BAD_SCHEDULE_ACTIVITY_ATTRIBUTES, err)
-=======
 	if handler.mutableState.GetAssignedBuildId() == "" {
 		// TODO: this is supported in new versioning [cleanup-old-wv]
 		if attr.UseWorkflowBuildId && attr.TaskQueue.GetName() != "" && attr.TaskQueue.Name != handler.mutableState.GetExecutionInfo().TaskQueue {
 			err := serviceerror.NewInvalidArgument("Activity with UseCompatibleVersion cannot run on different task queue.")
-			return nil, handler.failWorkflow(enumspb.WORKFLOW_TASK_FAILED_CAUSE_BAD_SCHEDULE_ACTIVITY_ATTRIBUTES, err)
+			return nil, handler.failWorkflowTask(enumspb.WORKFLOW_TASK_FAILED_CAUSE_BAD_SCHEDULE_ACTIVITY_ATTRIBUTES, err)
 		}
->>>>>>> 4da7e4c9
 	}
 
 	if err := handler.sizeLimitChecker.checkIfPayloadSizeExceedsLimit(
@@ -465,11 +458,7 @@
 	// Note that if `UseWorkflowBuildId` is false, it implies that the activity should run on the "default" version
 	// for the task queue.
 	eagerStartActivity := attr.RequestEagerExecution && handler.config.EnableActivityEagerExecution(namespace) &&
-<<<<<<< HEAD
-		(!handler.mutableState.GetWorkerVersionStamp().GetUseVersioning() || attr.UseWorkflowBuildId)
-=======
 		(!versioningUsed || attr.UseWorkflowBuildId)
->>>>>>> 4da7e4c9
 
 	_, _, err := handler.mutableState.AddActivityTaskScheduledEvent(
 		handler.workflowTaskCompletedID,
@@ -945,19 +934,12 @@
 		return err
 	}
 
-<<<<<<< HEAD
-	// TODO: relax this restriction after matching can support this
-	if attr.InheritBuildId && attr.TaskQueue.GetName() != "" && attr.TaskQueue.Name != handler.mutableState.GetExecutionInfo().TaskQueue {
-		err := serviceerror.NewInvalidArgument("ContinueAsNew with UseCompatibleVersion cannot run on different task queue.")
-		return handler.failWorkflowTask(enumspb.WORKFLOW_TASK_FAILED_CAUSE_BAD_CONTINUE_AS_NEW_ATTRIBUTES, err)
-=======
 	if handler.mutableState.GetAssignedBuildId() == "" {
 		// TODO: this is supported in new versioning [cleanup-old-wv]
 		if attr.InheritBuildId && attr.TaskQueue.GetName() != "" && attr.TaskQueue.Name != handler.mutableState.GetExecutionInfo().TaskQueue {
 			err := serviceerror.NewInvalidArgument("ContinueAsNew with UseCompatibleVersion cannot run on different task queue.")
-			return handler.failWorkflow(enumspb.WORKFLOW_TASK_FAILED_CAUSE_BAD_CONTINUE_AS_NEW_ATTRIBUTES, err)
+			return handler.failWorkflowTask(enumspb.WORKFLOW_TASK_FAILED_CAUSE_BAD_CONTINUE_AS_NEW_ATTRIBUTES, err)
 		}
->>>>>>> 4da7e4c9
 	}
 
 	if err := handler.sizeLimitChecker.checkIfPayloadSizeExceedsLimit(
@@ -1074,19 +1056,12 @@
 		return err
 	}
 
-<<<<<<< HEAD
-	// TODO: relax this restriction after matching can support this
-	if attr.InheritBuildId && attr.TaskQueue.GetName() != "" && attr.TaskQueue.Name != handler.mutableState.GetExecutionInfo().TaskQueue {
-		err := serviceerror.NewInvalidArgument("StartChildWorkflowExecution with UseCompatibleVersion cannot run on different task queue.")
-		return handler.failWorkflowTask(enumspb.WORKFLOW_TASK_FAILED_CAUSE_BAD_START_CHILD_EXECUTION_ATTRIBUTES, err)
-=======
 	if handler.mutableState.GetAssignedBuildId() == "" {
 		// TODO: this is supported in new versioning [cleanup-old-wv]
 		if attr.InheritBuildId && attr.TaskQueue.GetName() != "" && attr.TaskQueue.Name != handler.mutableState.GetExecutionInfo().TaskQueue {
 			err := serviceerror.NewInvalidArgument("StartChildWorkflowExecution with UseCompatibleVersion cannot run on different task queue.")
-			return handler.failWorkflow(enumspb.WORKFLOW_TASK_FAILED_CAUSE_BAD_START_CHILD_EXECUTION_ATTRIBUTES, err)
+			return handler.failWorkflowTask(enumspb.WORKFLOW_TASK_FAILED_CAUSE_BAD_START_CHILD_EXECUTION_ATTRIBUTES, err)
 		}
->>>>>>> 4da7e4c9
 	}
 
 	if err := handler.sizeLimitChecker.checkIfPayloadSizeExceedsLimit(

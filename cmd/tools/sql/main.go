--- conflicted
+++ resolved
@@ -21,13 +21,9 @@
 package main
 
 import (
-<<<<<<< HEAD
-	"github.com/temporalio/temporal/tools/sql"
-=======
->>>>>>> e58ce1a8
 	"os"
 
-	"github.com/uber/cadence/tools/sql"
+	"github.com/temporalio/temporal/tools/sql"
 )
 
 func main() {
